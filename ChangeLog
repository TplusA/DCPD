<<<<<<< HEAD
2017-03-16  Robert Tiemann  <r.tiemann@ta-hifi.de>

	* Version 4.0 released.

	* Audio routing: Register with TAPSwitch as audio source.

	* Audio routing: The daemon selects the App audio source before
	  starting to play. It won't play anything before source selection has
	  succeeded.

	* Audio routing: The player is stopped when the App source is
	  deselected.
=======
2017-07-20  Robert Tiemann  <r.tiemann@ta-hifi.de>

	* Version 3.7 released.

	* Appliances: Replace nonexistent appliance "Cala Plus" by "Cala CDR"
	  and "Cala SR".

2017-07-14  Robert Tiemann  <r.tiemann@ta-hifi.de>

	* Version 3.6 released.

	* Appliances: Rename nonexistent appliance "MP 2500 HV" to
	  not-yet-released appliance "MP 2500 R".

	* UPnP: Device UUID shows up correctly on CalaBerbel.

	* UPnP: Icon list is written to root XML file.

	* Stability: Fixed crash when encountering a NIC with locally
	  administered MAC address.

2017-06-07  Robert Tiemann  <r.tiemann@ta-hifi.de>

	* Version 3.5 released.

	* WLAN: Make WPS operation more stable.

	* WLAN: Enable canceling WPS connection attempt. To cancel, the SPI
	  slave needs to send "wps-abort" as security string.

	* Networking: Select appliance-specific fallback networking technology
	  for configuration in case there is no obvious candidate. This
	  enables WLAN configuration at any time in appliances with no
	  Ethernet.

	* Networking: Cancel WPS mode when Ethernet cable is plugged in.

2017-06-02  Robert Tiemann  <r.tiemann@ta-hifi.de>

	* Version 3.4 released.

	* WLAN: Enable WPS push-button method.

	* DCP protocol: Extended network status (register 50) for reporting
	  state of connection.

	* DCP protocol: Appliance ID set in register 87 has an effect now.
	  Currently, the ID determines the way the network devices are treated
	  and which MAC address is used for Airable. This version contains
	  hard-coded rules, which is a design flaw enforced by project
	  schedule. This issue is to be addressed in the future. Recognized
	  appliance IDs are R1000E, MP1000E, MP2000R, MP2500HV, MP3100HV,
	  CalaPlus, and CalaBerbel.

	* Networking: The network MAC addresses are read out based on
	  appliance ID. Filtering of ConnMan services by MAC address takes
	  immediate effect on appliance ID change.

	* TA Control: Fix very rarely occuring communication problem with
	  smartphone app.

	* Misc: Implement monitoring D-Bus interface for configuration value
	  changes. This interface was long defined, and has finally been
	  implemented.

	* Misc: Unknown command line arguments are ignored in daemon mode.
	  This is supposed to simplify ad-hoc upgrades and make regular
	  updates more fail-safe.

2017-04-10  Robert Tiemann  <r.tiemann@ta-hifi.de>

	* Version 3.3 released.

	* DCP protocol: Support fast forward and fast rewind commands. This
	  enables fast winding via remote control.

	* DCP protocol: Support stream seek commands. This enables jumping
	  to arbitrary stream positions via TA Control progress bar.

	* DCP protocol: Avoid sending cover art hash updates on continue from
	  pause mode and stream seeks.

2017-02-30  Robert Tiemann  <r.tiemann@ta-hifi.de>

	* Version 3.2 released.

	* Stability: Fixed communication with drcpd. Requires drcpd v3.3 for
	  full effect as there was also a bug on the other side.

	* Misc: Added extra log messages to help hunting down problems with
	  transferring cover art to the SPI slave.
>>>>>>> aeb9b03b

2017-02-17  Robert Tiemann  <r.tiemann@ta-hifi.de>

	* Version 3.1 released.

	* XMODEM: Fix progress reports for downloaded files.

	* XMODEM: Fix progress reports for cover art.

2017-02-16  Robert Tiemann  <r.tiemann@ta-hifi.de>

	* Version 3.0 released: Changes of D-Bus interfaces were necessary
	  which break compatibility with older version, hence the change of
	  the major version.

	* Cover art: Integration with TACAMan. Pictures are retrieved for the
	  current stream, changes of cover art are monitored.

	* Cover art: SPI slave gets cover art change notifications via
	  register 210 and can retrieve pictures via XMODEM.

	* DCP protocol: Protocol level still at 1.0.2 because 2.13 was never
	  published.

2017-01-19  Robert Tiemann  <r.tiemann@ta-hifi.de>

	* Version 2.13 released.

	* Playback: Handle new stop signal emitted by streamplayer v2.0.
	  Required to keep the SPI slave informed about stopped streams.

	* Playback: Maximum bit rate can be configured from SPI slave via
	  register 95.

	* DCP protocol: Protocol level bumped to 1.0.2.

	* Misc: Configuration values can be distributed over D-Bus to the
	  various daemons using pairs of structured keys and values.
	  Configuration key owners must register with dcpd to make use of this
	  new feature.

2016-12-01  Robert Tiemann  <r.tiemann@ta-hifi.de>

	* Version 2.12 released.

	* Networking: WLAN connect is only triggered if neither a connection
	  attempt is in progress nor the connection attempt has failed before.

	* WLAN: Passwords shorter than 8 characters are accepted now.

2016-11-25  Robert Tiemann  <r.tiemann@ta-hifi.de>

	* Version 2.11 released.

	* Updates: Migration of network configuration data stored in old
	  format to new network.ini format. This allows updates from older
	  stable versions to the current version to succeed when done over
	  WLAN or specific non-DHCP Ethernet setups.

	* Updates: Wait for online state before telling opkg to start
	  downloading anything.

	* Debugging: Allow setting verbosity level over D-Bus.

2016-11-18  Robert Tiemann  <r.tiemann@ta-hifi.de>

	* Version 2.10 released.

	* Networking: Revert the workaround applied in v2.9. We are now
	  relying on an improved version of ConnMan which doesn't require such
	  silly things anymore.

2016-11-17  Robert Tiemann  <r.tiemann@ta-hifi.de>

	* Version 2.9 released.

	* Networking: Work around a bug in ConnMan that prevented showing
	  Airable listing on very first boot (or after recovery).

	* DCP protocol: Updates to register 75 and 76 are only sent to SPI
	  slave if their contents have actually changed.

2016-11-10  Robert Tiemann  <r.tiemann@ta-hifi.de>

	* Version 2.8 released.

	* Updates: Allow overriding the package repository configuration
	  regardless of configuration sent by SPI slave (for testing).

	* Updates: Fix update procedure for the case that nothing needs to be
	  done. The system now always reboots after an update request.

2016-11-10  Robert Tiemann  <r.tiemann@ta-hifi.de>

	* Version 2.7 released.

	* Updates: Do not perform check for partial system update states
	  introduced in v2.6 in case an update is in progress.

	* Updates: Do not tell SPI slave we are ready while an update is in
	  progress. Changes to register 17 are not reported in this case.

	* Updates: Do not allow SPI slave to request system reboot while an
	  update is in progress. A log message is emitted when such a request
	  gets ignored.

	* Updates: Reboot system if update appears to be in progress, but no
	  reboot occurs. This fixes the simplistic update script generated by
	  older versions of dcpd which fails to reboot the system in case opkg
	  returns with an error code.

	* Misc: In case binding to the smartphone app or DCP-over-TCP port
	  fails, still finish low-level initialization and do not stop early.
	  The result in previous versions was a log flooded with socket fd
	  errors (non-fatal, only annoying).

2016-11-04  Robert Tiemann  <r.tiemann@ta-hifi.de>

	* Version 2.6 released.

	* Networking: Suppress hidden networks in WLAN scan results. They
	  appeared as "(null)", but could not be used at all. Direct support
	  of hidden networks requires support by the user interface.

	* Updates: Attempt to fix up system update state if necessary. This
	  means that interrupted or otherwise incomplete system updates are
	  continued by running the generated upgrade script again. The user
	  will not notice because the status updates usually sent to the ARM
	  are suppressed in this case.

2016-10-25  Robert Tiemann  <r.tiemann@ta-hifi.de>

	* Version 2.5 released.

	* Networking: Fixed more network connection quirks caused by the new
	  way of interaction with ConnMan.

2016-10-21  Robert Tiemann  <r.tiemann@ta-hifi.de>

	* Version 2.4 released.

	* Networking: Fixed a few quirks caused by the new way of interaction
	  with ConnMan. There were all sorts of problems such as loss of WLAN
	  connections, failure to switch between networks, and even failure to
	  use WLAN at all (only possible with tricks). In particular, IPv6 is
	  explicitly disabled now.

	  WLAN connectivity should be OK by now.

	* Networking: Replacing WLAN adapters works. There was a problem that
	  prevented configuration of WLAN settings once the original WLAN
	  adapter was exchanged.

	* Networking: Waiting longer for very slow WLANs to connect.

	* Networking: DCP registers for reading out the network configuration
	  return more accurate data now. Before, the registers contained the
	  configuration that dcpd put as request to ConnMan. Now, the
	  registers contain what ConnMan has actually configured, independent
	  of requests posed by dcpd.

	* Updates: Enable installation of any release (back and forth between
	  versions of the same release flavor such as stable or testing, and
	  back and forth between the flavors).

	  This feature adds a lot of maintanance and system test burden if the
	  user is allowed to specify any arbitrary target version.

	* Logging: Reduce amount of log messages to spare CPU cycles. The
	  verbosity can be specified from the command line now, so despite
	  reduced amount of logs, debugging is easier now.


2016-10-05  Robert Tiemann  <r.tiemann@ta-hifi.de>

	* Version 2.3 released.

	* Updates: Enable configuration of update package feeds.

2016-09-30  Robert Tiemann  <r.tiemann@ta-hifi.de>

	* Version 2.2 released.

	* Networking: Enable use of ConnMan v1.33, supposedly fixing a few
	  networking problems. We now use D-Bus to push configuration changes
	  to ConnMan, and we implement the ConnMan agent API let ConnMan ask
	  for credentials. Network configuration data is stored in our own
	  configuration file, no more direct manipulation of files owned by
	  ConnMan.

2016-07-21  Robert Tiemann  <r.tiemann@ta-hifi.de>

	* Version 2.1 released.

	* Performance: Reduce amount of log messages to spare CPU cycles. This
	  is supposed to avoid stuttering audio playback at the start of
	  streams.

2016-06-27  Robert Tiemann  <r.tiemann@ta-hifi.de>

	* Version 2.0 released.

	* Communication with dcpspi: Major changes in the protocol between
	  dcpspi and dcpd. A small protocol has been added that encapsulates
	  DCP to get collision handling and synchronization right.

	  Collision handling is done completely within dcpd now (was mixed
	  handling in v1.x versions).

	* IP tunnel: Improved error messages.

2016-05-19  Robert Tiemann  <r.tiemann@ta-hifi.de>

	* Version 1.20 released.

	* UPnP: SPI slave can set the UPnP friendly name (register 88).

	* TA Control: Synchronize Airable login status between device and app.

	* Airable services: Allow SPI slave to delete service credentials for
	  services like Tidal. The device then automatically logs out from the
	  service.

	* DCP protocol: Proper protocol versioning. We are now at protocol
	  level 1.0.1. Setting the protocol to a specific level (this is
	  something which cannot be done from the outside at the moment) will
	  choose the register implementations as are correct for the selected
	  protocol level.

	* DCP protocol: Initial support for setting the appliance ID (register
	  87). The ID can be read out, but writing is not supported in this
	  version (writes are accepted and ignored). Also, the ID has no
	  effect whatsoever; it has been introduced only to get the DCP
	  command into the protocol implementation as soon as possible.

2016-05-03  Robert Tiemann  <r.tiemann@ta-hifi.de>

	* Version 1.19 released.

	* Stability: Fix concurrent access to meta data structure, very rarely
	  leading to messed up meta data, or maybe even crashes.

	* D-Bus: Adapt to latest changes in Streamplayer D-Bus interfaces.
	  Requires streamplayer 1.8 because of incompatible changes.

	* D-Bus: Adapt to latest changes in Airable authentication D-Bus
	  interfaces. Requires listbrokers 1.18 because of incompatible
	  changes.

2016-04-26  Robert Tiemann  <r.tiemann@ta-hifi.de>

	* Version 1.18 released.

	* TA Control: Detect broken connection between Streaming Board and
	  smartphone app in case the connection dies silently. This feature
	  comes at a minor prices: TCP keepalive with interval of 30 seconds
	  is employed, increasing overall network traffic a bit.

	* TA Control: The next stream register notification is avoided when
	  continuing playing a paused stream.

	* DCP protocol: Support SPI protocol level negotiation (register 1).

2016-04-14  Robert Tiemann  <r.tiemann@ta-hifi.de>

	* Version 1.17 released.

	* TA Control: Support structured meta data sent by smartphone app.

2016-04-08  Robert Tiemann  <r.tiemann@ta-hifi.de>

	* Version 1.16 released.

	* TA Control: Send information about externally started stream around.
	  The information is distributed via D-Bus signal. This information is
	  supposed to be caught by the user interface which should use it to
	  generate proper DRC screen updates.

2016-03-23  Robert Tiemann  <r.tiemann@ta-hifi.de>

	* Version 1.15 released.

	* DRCP: Recognize command codes 0x21 and 0x22 for fast scrolling
	  through lists.

2016-03-15  Robert Tiemann  <r.tiemann@ta-hifi.de>

	* Version 1.14 released.

	* Networking: Accept empty WLAN passphrases for unprotected networks.

	* Streaming: Activate play view when playing via register 79.

2016-03-01  Robert Tiemann  <r.tiemann@ta-hifi.de>

	* Version 1.13 released.

	* DCP protocol: Support search queries through register 74.

	* DCP protocol: URL registers are 1024 bytes now (were 512 bytes in
	  previous versions). This allows the SPI slave to process very long
	  URLs.

	* TA Control: Fix processing of Airable authentication URL requests.
	  Locale and IP address parameters were confused.

2016-02-18  Robert Tiemann  <r.tiemann@ta-hifi.de>

	* Version 1.12 released.

	* DCP protocol: Fix handling of unsupported registers.

	* DCP protocol: Fix spurious loss of protocol synchronization.

2016-02-12  Robert Tiemann  <r.tiemann@ta-hifi.de>

	* Version 1.11 released.

	* Airable services: Fix bug that prevented the SPI slave to send
	  service credentials for external services.

	* Bug fix: Avoid log disruption by very long messages.

2016-02-08  Robert Tiemann  <r.tiemann@ta-hifi.de>

	* Version 1.10 released.

	* TA Control: Support Airable access from smartphone app (small
	  protocol spoken on TCP port 8466). It is possible for the app to
	  establish connections with Airable by using passwords generated by
	  the Streaming Board. There is no reason to put the secret key into
	  the app anymore. Further, it is possible to read out credentials for
	  external services such a Tidal.

	* Airable services: Allow SPI slave to read out and manipulate
	  service credentials for services like Tidal. This is done through
	  new register 106.

2016-01-29  Robert Tiemann  <r.tiemann@ta-hifi.de>

	* Version 1.9 released.

	* Streaming: Allow smartphone apps to queue streams.

	* Streaming: Tell SPI slave title and URL of currently playing stream
	  through registers 75 and 76. This is necessary to get the
	  communication with the smartphone app on the SPI slave right.

	* Network status: Fix register 50 updates.

	* Misc: Various cosmetic changes.

2016-01-12  Robert Tiemann  <r.tiemann@ta-hifi.de>

	* Version 1.8 released.

	* WLAN: Attempt switching to WLAN mode when removing Ethernet cable.

	* Network configuration: Improve interoperability with SPI slave.

2015-12-16  Robert Tiemann  <r.tiemann@ta-hifi.de>

	* Version 1.7 released.

	* XMODEM: Fix CRC-16 computation; checksum is to be computed only for
	  the payload itself, not for the command header.

2015-12-08  Robert Tiemann  <r.tiemann@ta-hifi.de>

	* Version 1.6 released.

	* Networking: WLAN configuration is global and not bound to specific
	  interfaces. Swapping WLAN adapters while the system is running or
	  plugging in more than one adapter leads to undefined system
	  behavior.

	* Updates: System update can be started by SPI slave.

	* Bug fix: Fixed a crash.

2015-12-01  Robert Tiemann  <r.tiemann@ta-hifi.de>

	* Version 1.5 released.

	* Networking: WLAN site survey can be started by SPI slave, list of
	  discovered WLAN networks can be read out when done.

	* Misc: Several internal optimizations and improvements.

2015-11-02  Robert Tiemann  <r.tiemann@ta-hifi.de>

	* Version 1.4 released.

	* System shutdown: Use systemd and logind to inhibit system shutdown
	  until it is safe to do so. Files are closed when power off or reboot
	  is due. Corresponding internal APIs do not allow opening any new
	  files in this case.

	* DCP system reboot: Sending code 0x24/0x20 to register 40 triggers a
	  system reboot. This is implemented by sending a reboot request to
	  systemd.

	* DCP system power off: Sending DRC command for power off triggers a
	  system power down. This is implemented by sending a power off
	  request to systemd.

	* DCP status: Register 17 isn't fake anymore.

2015-09-10  Robert Tiemann  <r.tiemann@ta-hifi.de>

	* Version 1.3 released.

	* TCP tunnel: Initial implementation of TCP tunnels for incoming
	  connections (server side).

	  The SPI slave may ask to open one or more tunnels on any TCP port.
	  The Streaming Board will then listen on that port and forward any
	  data exchanged between the SPI slave and connecting clients using
	  DCP registers 119, 120, and 121.

	  It is not possible to initiate outgoing connections to external
	  servers using these kind of TCP tunnels.

2015-09-03  Robert Tiemann  <r.tiemann@ta-hifi.de>

	* Version 1.2 released.

	* Download files: Initial implementation of downloading files from the
	  internet using registers 40, 41, and 209. Requires D-Bus DL daemon.

	* XMODEM: Initial implementation of file transfers via XMODEM protocol
	  over DCP (registers 40, 41, 44, and 45). After a file that has been
	  downloaded by D-Bus DL, it's contents can be read by the SPI slave.

	* Misc: Various cosmetic changes.

2015-07-13  Robert Tiemann  <r.tiemann@ta-hifi.de>

	* Version 1.1 released.

	* Implement reading of network status register (register 50).
	  Also, status changes are automatically sent to the slave.

	* Implement reading software image build ID (register 37).

	* Show version information in log, add --version option.

2015-06-29  Robert Tiemann  <r.tiemann@ta-hifi.de>

	* Version 1.0 released.

	* First release for testing.


Copyright 2015, 2016, 2017 T+A elektroakustik GmbH & Co. KG<|MERGE_RESOLUTION|>--- conflicted
+++ resolved
@@ -1,17 +1,3 @@
-<<<<<<< HEAD
-2017-03-16  Robert Tiemann  <r.tiemann@ta-hifi.de>
-
-	* Version 4.0 released.
-
-	* Audio routing: Register with TAPSwitch as audio source.
-
-	* Audio routing: The daemon selects the App audio source before
-	  starting to play. It won't play anything before source selection has
-	  succeeded.
-
-	* Audio routing: The player is stopped when the App source is
-	  deselected.
-=======
 2017-07-20  Robert Tiemann  <r.tiemann@ta-hifi.de>
 
 	* Version 3.7 released.
@@ -94,6 +80,19 @@
 	* DCP protocol: Avoid sending cover art hash updates on continue from
 	  pause mode and stream seeks.
 
+2017-03-16  Robert Tiemann  <r.tiemann@ta-hifi.de>
+
+	* Version 4.0 released.
+
+	* Audio routing: Register with TAPSwitch as audio source.
+
+	* Audio routing: The daemon selects the App audio source before
+	  starting to play. It won't play anything before source selection has
+	  succeeded.
+
+	* Audio routing: The player is stopped when the App source is
+	  deselected.
+
 2017-02-30  Robert Tiemann  <r.tiemann@ta-hifi.de>
 
 	* Version 3.2 released.
@@ -103,7 +102,6 @@
 
 	* Misc: Added extra log messages to help hunting down problems with
 	  transferring cover art to the SPI slave.
->>>>>>> aeb9b03b
 
 2017-02-17  Robert Tiemann  <r.tiemann@ta-hifi.de>
 
