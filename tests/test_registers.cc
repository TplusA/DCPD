/*
 * Copyright (C) 2015, 2016, 2017  T+A elektroakustik GmbH & Co. KG
 *
 * This file is part of DCPD.
 *
 * DCPD is free software: you can redistribute it and/or modify
 * it under the terms of the GNU General Public License, version 3 as
 * published by the Free Software Foundation.
 *
 * DCPD is distributed in the hope that it will be useful,
 * but WITHOUT ANY WARRANTY; without even the implied warranty of
 * MERCHANTABILITY or FITNESS FOR A PARTICULAR PURPOSE.  See the
 * GNU General Public License for more details.
 *
 * You should have received a copy of the GNU General Public License
 * along with DCPD.  If not, see <http://www.gnu.org/licenses/>.
 */

#if HAVE_CONFIG_H
#include <config.h>
#endif /* HAVE_CONFIG_H */

#include <cppcutter.h>
#include <array>
#include <algorithm>
#include <glib.h>

#include "registers.h"
#include "networkprefs.h"
#include "network_status_bits.h"
#include "dcpregs_drcp.h"
#include "dcpregs_protolevel.h"
#include "dcpregs_networkconfig.h"
#include "dcpregs_wlansurvey.h"
#include "dcpregs_upnpname.h"
#include "dcpregs_upnpname.hh"
#include "dcpregs_filetransfer.h"
#include "dcpregs_filetransfer.hh"
#include "dcpregs_filetransfer_priv.h"
#include "dcpregs_playstream.h"
#include "dcpregs_playstream.hh"
#include "dcpregs_mediaservices.h"
#include "dcpregs_searchparameters.h"
#include "dcpregs_status.h"
#include "drcp_command_codes.h"
#include "dbus_handlers_connman_manager_glue.h"
#include "connman_service_list.hh"
#include "network_device_list.hh"
#include "stream_id.hh"
#include "actor_id.h"
#include "md5.hh"
#include "gvariantwrapper.hh"

#include "mock_dcpd_dbus.hh"
#include "mock_file_transfer_dbus.hh"
#include "mock_streamplayer_dbus.hh"
#include "mock_credentials_dbus.hh"
#include "mock_airable_dbus.hh"
#include "mock_artcache_dbus.hh"
#include "mock_audiopath_dbus.hh"
#include "mock_logind_manager_dbus.hh"
#include "mock_dbus_iface.hh"
#include "mock_connman.hh"
#include "mock_messages.hh"
#include "mock_os.hh"

/*
 * Here. Here it is, right down there.
 *
 * It is a stupid hack to speed up development. Instead of putting this little
 * fellow into a libtool convenience library like a good developer would
 * usually do, we are simply including that little C file. It will stay that
 * little, right?
 *
 * Watch it fail later.
 */
#include "dbus_common.c"

/*!
 * \addtogroup registers_tests Unit tests
 * \ingroup registers
 *
 * SPI registers unit tests.
 */
/*!@{*/

static ssize_t test_os_read(int fd, void *dest, size_t count)
{
    cut_fail("Unexpected call of os_read()");
    return -99999;
}

static ssize_t test_os_write(int fd, const void *buf, size_t count)
{
    cut_fail("Unexpected call of os_write()");
    return -99999;
}

ssize_t (*os_read)(int fd, void *dest, size_t count) = test_os_read;
ssize_t (*os_write)(int fd, const void *buf, size_t count) = test_os_write;

static const struct dcp_register_t *lookup_register_expect_handlers_full(
    uint8_t register_number,
    ssize_t (*const expected_read_handler)(uint8_t *, size_t),
    bool (*const expected_read_handler_dynamic)(struct dynamic_buffer *buffer),
    int (*const expected_write_handler)(const uint8_t *, size_t))
{
    const struct dcp_register_t *reg = register_lookup(register_number);
    cppcut_assert_not_null(reg);

    cut_assert(reg->read_handler == expected_read_handler);
    cut_assert(reg->write_handler == expected_write_handler);
    cut_assert(reg->read_handler_dynamic == expected_read_handler_dynamic);
    cut_assert(!(reg->read_handler != nullptr && reg->read_handler_dynamic != nullptr));

    return reg;
}

/*
 * For write-only registers.
 */
static const struct dcp_register_t *lookup_register_expect_handlers(
    uint8_t register_number,
    int (*const expected_write_handler)(const uint8_t *, size_t))
{
    return lookup_register_expect_handlers_full(register_number,
                                                nullptr, nullptr,
                                                expected_write_handler);
}

/*
 * For readable registers with static size.
 */
static const struct dcp_register_t *lookup_register_expect_handlers(
    uint8_t register_number,
    ssize_t (*const expected_read_handler)(uint8_t *, size_t),
    int (*const expected_write_handler)(const uint8_t *, size_t))
{
    return lookup_register_expect_handlers_full(register_number,
                                                expected_read_handler, nullptr,
                                                expected_write_handler);
}

/*
 * For readable registers with dynamic size.
 */
static const struct dcp_register_t *lookup_register_expect_handlers(
    uint8_t register_number,
    bool (*const expected_read_handler)(struct dynamic_buffer *buffer),
    int (*const expected_write_handler)(const uint8_t *, size_t))
{
    return lookup_register_expect_handlers_full(register_number,
                                                nullptr, expected_read_handler,
                                                expected_write_handler);
}

class RegisterChangedData
{
  private:
    std::vector<uint8_t> changed_registers_;

  public:
    RegisterChangedData(const RegisterChangedData &) = delete;
    RegisterChangedData &operator=(const RegisterChangedData &) = delete;

    explicit RegisterChangedData() {}

    void init() { changed_registers_.clear(); }
    void append(uint8_t reg) { changed_registers_.push_back(reg); }

    void check()
    {
        cppcut_assert_equal(size_t(0), changed_registers_.size());
    }

    void check(uint8_t expected_register)
    {
        cppcut_assert_equal(size_t(1), changed_registers_.size());
        cppcut_assert_equal(uint16_t(expected_register), uint16_t(changed_registers_[0]));

        changed_registers_.clear();
    }

    template <size_t N>
    void check(const std::array<uint8_t, N> &expected_registers)
    {
        cut_assert_equal_memory(expected_registers.data(), N,
                                changed_registers_.data(), changed_registers_.size());

        changed_registers_.clear();
    }
};

class SurveyCompleteNotificationData
{
  private:
    bool is_expected_;
    bool direct_call_;
    bool was_called_;
    bool was_processed_;
    ConnmanSurveyDoneFn callback_;
    enum ConnmanSiteScanResult callback_result_;

  public:
    SurveyCompleteNotificationData(const SurveyCompleteNotificationData &) = delete;
    SurveyCompleteNotificationData &operator=(const SurveyCompleteNotificationData &) = delete;

    explicit SurveyCompleteNotificationData() { init(); }

    void init()
    {
        is_expected_ = false;
        direct_call_  = false;
        was_called_ = false;
        was_processed_ = false;
        callback_ = nullptr;
        callback_result_ = ConnmanSiteScanResult(CONNMAN_SITE_SCAN_RESULT_LAST + 1);
    }

    void expect(bool direct_call = false)
    {
        is_expected_ = true;
        direct_call_ = direct_call;
    }

    void set(ConnmanSurveyDoneFn callback,
             enum ConnmanSiteScanResult callback_result)
    {
        cut_assert_true(is_expected_);
        cut_assert_false(was_called_);
        cut_assert_false(was_processed_);
        cppcut_assert_not_null(reinterpret_cast<void *>(callback));
        callback_ = callback;
        callback_result_ = callback_result;
        was_called_ = true;

        if(direct_call_)
            (*this)();
    }

    void check()
    {
        cppcut_assert_equal(is_expected_, was_called_);
        cppcut_assert_equal(is_expected_, was_processed_);
        init();
    }

    /*!
     * Deferred execution of callback to simulate threaded execution.
     *
     * Also, there is a mutex involved that would lead to a deadlock situtation
     * would the callback be called directly.
     */
    void operator()()
    {
        cut_assert_false(was_processed_);
        cppcut_assert_not_null(reinterpret_cast<void *>(callback_));
        callback_(callback_result_);
        was_processed_ = true;
    }
};

static SurveyCompleteNotificationData survey_complete_notification_data;

static void survey_complete(ConnmanSurveyDoneFn callback,
                            enum ConnmanSiteScanResult callback_result)
{
    survey_complete_notification_data.set(callback, callback_result);
}

class ConnectToConnManServiceData
{
  public:
    enum class Mode
    {
        NONE,
        FROM_CONFIG,
        WPS_DIRECT_BY_SSID,
        WPS_DIRECT_BY_NAME,
        WPS_SCAN,
    };

  private:
    Mode expected_mode_;
    enum NetworkPrefsTechnology expected_tech_;
    std::string expected_service_;
    const char *expected_service_cstr_;
    std::string expected_network_name_;
    const char *expected_network_name_cstr_;
    std::vector<uint8_t> expected_network_ssid_;

    Mode called_mode_;

  public:
    ConnectToConnManServiceData(const ConnectToConnManServiceData &) = delete;
    ConnectToConnManServiceData &operator=(const ConnectToConnManServiceData &) = delete;

    explicit ConnectToConnManServiceData() { init(); }

    void init()
    {
        expected_mode_ = Mode::NONE;
        expected_tech_ = NWPREFSTECH_UNKNOWN;
        expected_service_.clear();
        expected_service_cstr_ = nullptr;
        expected_network_name_.clear();
        expected_network_name_cstr_ = nullptr;
        expected_network_ssid_.clear();
        called_mode_ = Mode::NONE;
    }

    void expect(enum NetworkPrefsTechnology expected_tech,
                const char *expected_service_to_be_disabled)
    {
        cppcut_assert_not_equal(NWPREFSTECH_UNKNOWN, expected_tech);

        expected_mode_ = Mode::FROM_CONFIG;
        expected_tech_ = expected_tech;

        if(expected_service_to_be_disabled != nullptr)
        {
            expected_service_ = expected_service_to_be_disabled;
            expected_service_cstr_ = expected_service_.c_str();
        }

        called_mode_ = Mode::NONE;
    }

    void expect(const char *expected_service_to_be_disabled,
                const char *expected_network_name,
                const std::vector<uint8_t> *expected_network_ssid)
    {
        if(expected_service_to_be_disabled != nullptr)
        {
            expected_service_ = expected_service_to_be_disabled;
            expected_service_cstr_ = expected_service_.c_str();
        }

        if(expected_network_name != nullptr)
        {
            expected_network_name_ = expected_network_name;
            expected_network_name_cstr_ = expected_network_name_.c_str();
            expected_mode_ = Mode::WPS_DIRECT_BY_NAME;
        }
        else if(expected_network_ssid != nullptr)
        {
            expected_network_ssid_ = *expected_network_ssid;
            expected_mode_ = Mode::WPS_DIRECT_BY_SSID;
        }
        else
            expected_mode_ = Mode::WPS_SCAN;

        called_mode_ = Mode::NONE;
    }

    void called(enum NetworkPrefsTechnology tech,
                const char *service_to_be_disabled)
    {
        cppcut_assert_equal(Mode::FROM_CONFIG, expected_mode_);
        cppcut_assert_equal(Mode::NONE, called_mode_);

        called_mode_ = Mode::FROM_CONFIG;

        cppcut_assert_equal(expected_tech_, tech);
        cppcut_assert_equal(expected_service_cstr_, service_to_be_disabled);
    }

    void called(const char *network_name, const char *network_ssid,
                const char *service_to_be_disabled)
    {
        cppcut_assert_equal(Mode::NONE, called_mode_);

        switch(expected_mode_)
        {
          case Mode::NONE:
            cut_fail("Unexpected mode NONE");
            break;

          case Mode::FROM_CONFIG:
            cut_fail("Unexpected mode FROM_CONFIG");
            break;

          case Mode::WPS_DIRECT_BY_SSID:
            called_mode_ = expected_mode_;

            {
                std::string temp;
                for(const uint8_t &byte : expected_network_ssid_)
                {
                    temp.push_back(nibble_to_char(byte >> 4));
                    temp.push_back(nibble_to_char(byte & 0x0f));
                }

                cppcut_assert_equal(temp.c_str(), network_ssid);
            }

            break;

          case Mode::WPS_DIRECT_BY_NAME:
            called_mode_ = expected_mode_;
            cppcut_assert_equal(expected_network_name_cstr_, network_name);
            cppcut_assert_null(network_ssid);
            break;

          case Mode::WPS_SCAN:
            called_mode_ = expected_mode_;
            cppcut_assert_null(network_name);
            cppcut_assert_null(network_ssid);
            break;
        }

        cppcut_assert_equal(expected_service_cstr_, service_to_be_disabled);
    }

    void check()
    {
        cppcut_assert_equal(expected_mode_, called_mode_);
        init();
    }

  private:
    static char nibble_to_char(uint8_t nibble)
    {
        return (nibble < 10) ? '0' + nibble : 'a' + nibble - 10;
    }
};

static std::ostream &operator<<(std::ostream &os, ConnectToConnManServiceData::Mode mode)
{
    switch(mode)
    {
      case ConnectToConnManServiceData::Mode::NONE:
        os << "NONE";
        break;

      case ConnectToConnManServiceData::Mode::FROM_CONFIG:
        os << "FROM_CONFIG";
        break;

      case ConnectToConnManServiceData::Mode::WPS_DIRECT_BY_SSID:
        os << "WPS_DIRECT_BY_SSID";
        break;

      case ConnectToConnManServiceData::Mode::WPS_DIRECT_BY_NAME:
        os << "WPS_DIRECT_BY_NAME";
        break;

      case ConnectToConnManServiceData::Mode::WPS_SCAN:
        os << "WPS_SCAN";
        break;
    }

    return os;
}

static ConnectToConnManServiceData connect_to_connman_service_data;

class CancelWPSData
{
  private:
    bool expected_call_;
    bool was_called_;

  public:
    CancelWPSData(const CancelWPSData &) = delete;
    CancelWPSData &operator=(const CancelWPSData &) = delete;

    explicit CancelWPSData() { init(); }

    void init()
    {
        expected_call_ = false;
        was_called_ = false;
    }

    void expect()
    {
        expected_call_ = true;
    }

    void called()
    {
        cut_assert_true(expected_call_);
        was_called_ = true;
    }

    void check()
    {
        cppcut_assert_equal(expected_call_, was_called_);
        init();
    }
};

static CancelWPSData cancel_wps_data;

/* Instead of writing a full mock for the ConnMan D-Bus API, we'll just have
 * this little function as a poor, but quick replacement */
void dbussignal_connman_manager_connect_to_service(enum NetworkPrefsTechnology tech,
                                                   const char *service_to_be_disabled)
{
    connect_to_connman_service_data.called(tech, service_to_be_disabled);
}

/* Another quick replacement for the Connman D-Bus API */
void dbussignal_connman_manager_connect_to_wps_service(const char *network_name,
                                                       const char *network_ssid,
                                                       const char *service_to_be_disabled)
{
    connect_to_connman_service_data.called(network_name, network_ssid,
                                           service_to_be_disabled);
}

/* And another quick replacement. Should write a mock, right? */
void dbussignal_connman_manager_cancel_wps(void)
{
    cancel_wps_data.called();
}

/* Always tell caller that we are currently not in the progress of connecting
 * the service */
bool dbussignal_connman_manager_is_connecting(bool *is_wps)
{
    *is_wps = false;
    return false;
}

namespace spi_registers_tests
{

static MockMessages *mock_messages;
static MockDcpdDBus *mock_dcpd_dbus;

class RegisterSetPerVersion
{
  public:
    const uint8_t version_major_;
    const uint8_t version_minor_;
    const uint8_t version_patch_;
    const uint8_t *const registers_;
    const size_t number_of_registers_;

    RegisterSetPerVersion(const RegisterSetPerVersion &) = delete;
    RegisterSetPerVersion(RegisterSetPerVersion &&) = default;
    RegisterSetPerVersion &operator=(const RegisterSetPerVersion &) = delete;

    template <size_t N>
    constexpr explicit RegisterSetPerVersion(uint8_t version_major,
                                             uint8_t version_minor,
                                             uint8_t version_patch,
                                             const std::array<uint8_t, N> &registers):
        version_major_(version_major),
        version_minor_(version_minor),
        version_patch_(version_patch),
        registers_(registers.data()),
        number_of_registers_(N)
    {}
};

static const std::array<uint8_t, 38> existing_registers_v1_0_0 =
{
    1,
    17,
    37,
    40, 41, 44, 45,
    50, 51, 53, 54, 55, 56, 57, 58,
    62, 63,
    71, 72, 74, 75, 76, 78, 79,
    92, 93, 94,
    101, 102, 104, 105, 106,
    119,
    120, 121,
    209,
    238, 239,
};

static const std::array<uint8_t, 2> existing_registers_v1_0_1 =
{
    87, 88,
};

static const std::array<uint8_t, 2> existing_registers_v1_0_2 =
{
    95, 210,
};

static const std::array<uint8_t, 1> existing_registers_v1_0_3 =
{
   73,
};

static const std::array<RegisterSetPerVersion, 4> all_registers
{
    RegisterSetPerVersion(1, 0, 0, existing_registers_v1_0_0),
    RegisterSetPerVersion(1, 0, 1, existing_registers_v1_0_1),
    RegisterSetPerVersion(1, 0, 2, existing_registers_v1_0_2),
    RegisterSetPerVersion(1, 0, 3, existing_registers_v1_0_3),
};

void cut_setup()
{
    mock_messages = new MockMessages;
    cppcut_assert_not_null(mock_messages);
    mock_messages->init();
    mock_messages_singleton = mock_messages;

    mock_dcpd_dbus = new MockDcpdDBus();
    cppcut_assert_not_null(mock_dcpd_dbus);
    mock_dcpd_dbus->init();
    mock_dcpd_dbus_singleton = mock_dcpd_dbus;

    mock_messages->ignore_messages_with_level_or_above(MESSAGE_LEVEL_TRACE);

    mock_messages->expect_msg_vinfo_formatted(MESSAGE_LEVEL_DIAG,
                                              "Allocated shutdown guard \"networkconfig\"");
    mock_messages->expect_msg_vinfo_formatted(MESSAGE_LEVEL_DIAG,
                                              "Allocated shutdown guard \"filetransfer\"");
    mock_messages->expect_msg_vinfo_formatted(MESSAGE_LEVEL_DIAG,
                                              "Allocated shutdown guard \"upnpname\"");

    Connman::ServiceList::get_singleton_for_update().first.clear();
    Connman::NetworkDeviceList::get_singleton_for_update().first.clear();

    network_prefs_init(NULL, NULL);
    register_init(NULL);
}

void cut_teardown()
{
    register_deinit();
    network_prefs_deinit();

    mock_messages->check();
    mock_dcpd_dbus->check();

    mock_messages_singleton = nullptr;
    mock_dcpd_dbus_singleton = nullptr;

    delete mock_messages;
    delete mock_dcpd_dbus;

    mock_messages = nullptr;
    mock_dcpd_dbus = nullptr;
}

/*!\test
 * Look up some register known to be implemented.
 */
void test_lookup_existing_register()
{
    const struct dcp_register_t *reg = register_lookup(51);

    cppcut_assert_not_null(reg);
    cppcut_assert_equal(51U, unsigned(reg->address));
}

/*!\test
 * Look up some register known not to be implemented.
 */
void test_lookup_nonexistent_register_fails_gracefully()
{
    cppcut_assert_null(register_lookup(10));
}

/*!\test
 * Look up all registers that should be implemented.
 *
 * Also check if the register structures are consistently defined.
 */
void test_lookup_all_existing_registers()
{
    for(const auto &regset : all_registers)
    {
        cut_assert_true(register_set_protocol_level(regset.version_major_,
                                                    regset.version_minor_,
                                                    regset.version_patch_));

        for(size_t i = 0; i < regset.number_of_registers_; ++i)
        {
            const uint8_t &r = regset.registers_[i];
            const struct dcp_register_t *reg = register_lookup(r);

            cppcut_assert_not_null(reg);
            cppcut_assert_equal(unsigned(r), unsigned(reg->address));
            cut_assert(reg->max_data_size > 0 || reg->read_handler_dynamic != nullptr);
            cppcut_assert_operator(reg->minimum_protocol_version.code, <=, reg->maximum_protocol_version.code);
            cppcut_assert_equal(uint32_t(REGISTER_MK_VERSION(regset.version_major_, regset.version_minor_, regset.version_patch_)),
                                reg->minimum_protocol_version.code);
        }
    }
}

/*!\test
 * Look up all registers that should not be implemented.
 */
void test_lookup_all_nonexistent_registers()
{
    std::vector<uint8_t> all_registers_up_to_selected_version;

    for(const auto &regset : all_registers)
    {
        std::copy(regset.registers_,
                  &regset.registers_[regset.number_of_registers_],
                  std::back_inserter(all_registers_up_to_selected_version));

        cut_assert_true(register_set_protocol_level(regset.version_major_,
                                                    regset.version_minor_,
                                                    regset.version_patch_));

        const uint32_t selected_version_code(REGISTER_MK_VERSION(regset.version_major_,
                                                                 regset.version_minor_,
                                                                 regset.version_patch_));

        for(unsigned int r = 0; r <= UINT8_MAX; ++r)
        {
            const auto found(std::find(all_registers_up_to_selected_version.begin(),
                                       all_registers_up_to_selected_version.end(),
                                       r));

            if(found == all_registers_up_to_selected_version.end())
                cppcut_assert_null(register_lookup(r));
            else
            {
                const struct dcp_register_t *reg = register_lookup(r);

                cppcut_assert_not_null(reg);
                cppcut_assert_operator(selected_version_code, >=, reg->minimum_protocol_version.code);
            }
        }
    }
}

/*!\test
 * Make sure we are actually testing all registers from all protocol versions.
 * */
void test_assert_all_registers_are_checked_by_unit_tests()
{
    const struct RegisterProtocolLevel *level_ranges = nullptr;
    const size_t level_ranges_count = register_get_supported_protocol_levels(&level_ranges);

    cppcut_assert_equal(size_t(1), level_ranges_count);

    const uint32_t lowest_checked_version(REGISTER_MK_VERSION(all_registers[0].version_major_,
                                                              all_registers[0].version_minor_,
                                                              all_registers[0].version_patch_));
    const uint32_t highest_checked_version(REGISTER_MK_VERSION(all_registers[all_registers.size() - 1].version_major_,
                                                               all_registers[all_registers.size() - 1].version_minor_,
                                                               all_registers[all_registers.size() - 1].version_patch_));
    cppcut_assert_equal(level_ranges[0].code, lowest_checked_version);
    cppcut_assert_equal(level_ranges[1].code, highest_checked_version);
}

};

namespace spi_registers_tests_drc
{

static MockMessages *mock_messages;
static MockOs *mock_os;
static MockDcpdDBus *mock_dcpd_dbus;
static MockLogindManagerDBus *mock_logind_manager_dbus;
static MockAudiopathDBus *mock_audiopath_dbus;
static MockDBusIface *mock_dbus_iface;

static tdbusdcpdPlayback *const dbus_dcpd_playback_iface_dummy =
    reinterpret_cast<tdbusdcpdPlayback *>(0x12345678);

static tdbusdcpdViews *const dbus_dcpd_views_iface_dummy =
    reinterpret_cast<tdbusdcpdViews *>(0x87654321);

static tdbusdcpdListNavigation *const dbus_dcpd_list_navigation_iface_dummy =
    reinterpret_cast<tdbusdcpdListNavigation *>(0x24681357);

static tdbusdcpdListItem *const dbus_dcpd_list_item_iface_dummy =
    reinterpret_cast<tdbusdcpdListItem *>(0x75318642);

static tdbuslogindManager *const dbus_logind_manager_iface_dummy =
    reinterpret_cast<tdbuslogindManager *>(0x35127956);

static tdbusaupathManager *const dbus_audiopath_manager_iface_dummy =
    reinterpret_cast<tdbusaupathManager *>(0xc0a68060);

void cut_setup()
{
    mock_messages = new MockMessages;
    cppcut_assert_not_null(mock_messages);
    mock_messages->init();
    mock_messages_singleton = mock_messages;

    mock_os = new MockOs;
    cppcut_assert_not_null(mock_os);
    mock_os->init();
    mock_os_singleton = mock_os;

    mock_dcpd_dbus = new MockDcpdDBus();
    cppcut_assert_not_null(mock_dcpd_dbus);
    mock_dcpd_dbus->init();
    mock_dcpd_dbus_singleton = mock_dcpd_dbus;

    mock_logind_manager_dbus = new MockLogindManagerDBus();
    cppcut_assert_not_null(mock_logind_manager_dbus);
    mock_logind_manager_dbus->init();
    mock_logind_manager_dbus_singleton = mock_logind_manager_dbus;

    mock_audiopath_dbus = new MockAudiopathDBus();
    cppcut_assert_not_null(mock_audiopath_dbus);
    mock_audiopath_dbus->init();
    mock_audiopath_dbus_singleton = mock_audiopath_dbus;

    mock_dbus_iface = new MockDBusIface;
    cppcut_assert_not_null(mock_dbus_iface);
    mock_dbus_iface->init();
    mock_dbus_iface_singleton = mock_dbus_iface;

    mock_messages->ignore_messages_with_level_or_above(MESSAGE_LEVEL_TRACE);
}

void cut_teardown()
{
    mock_messages->check();
    mock_os->check();
    mock_dcpd_dbus->check();
    mock_logind_manager_dbus->check();
    mock_audiopath_dbus->check();
    mock_dbus_iface->check();

    mock_messages_singleton = nullptr;
    mock_os_singleton = nullptr;
    mock_dcpd_dbus_singleton = nullptr;
    mock_logind_manager_dbus_singleton = nullptr;
    mock_audiopath_dbus_singleton = nullptr;
    mock_dbus_iface_singleton = nullptr;

    delete mock_messages;
    delete mock_os;
    delete mock_dcpd_dbus;
    delete mock_logind_manager_dbus;
    delete mock_audiopath_dbus;
    delete mock_dbus_iface;

    mock_messages = nullptr;
    mock_os = nullptr;
    mock_dcpd_dbus = nullptr;
    mock_logind_manager_dbus = nullptr;
    mock_audiopath_dbus = nullptr;
    mock_dbus_iface = nullptr;
}

/*!\test
 * Check that writes to register 72 (DRC command) are indeed wired to calls of
 * dcpregs_write_drcp_command(), and that reading from register 72 is not
 * possible.
 */
void test_dcp_register_72_calls_correct_write_handler()
{
    mock_messages->expect_msg_vinfo_formatted(MESSAGE_LEVEL_DIAG,
                                              "Allocated shutdown guard \"networkconfig\"");
    mock_messages->expect_msg_vinfo_formatted(MESSAGE_LEVEL_DIAG,
                                              "Allocated shutdown guard \"filetransfer\"");
    mock_messages->expect_msg_vinfo_formatted(MESSAGE_LEVEL_DIAG,
                                              "Allocated shutdown guard \"upnpname\"");

    register_init(NULL);

    const struct dcp_register_t *reg = register_lookup(72);

    cppcut_assert_not_null(reg);
    cppcut_assert_equal(72U, unsigned(reg->address));
    cut_assert(reg->write_handler == dcpregs_write_drcp_command);
    cut_assert(reg->read_handler == NULL);

    register_deinit();
}

/*!\test
 * Slave sends some unsupported DRC command over DCP.
 */
void test_slave_drc_invalid_command()
{
    static const uint8_t buffer[] = { 0xbe };

    mock_messages->expect_msg_vinfo_formatted(MESSAGE_LEVEL_DEBUG, "DRC: command code 0xbe");
    mock_messages->expect_msg_error_formatted(EINVAL, LOG_ERR, "Received unsupported DRC command 0xbe (Invalid argument)");
    cppcut_assert_equal(-1, dcpregs_write_drcp_command(buffer, sizeof(buffer)));
}

/*!\test
 * Slave sends DRC command for starting playback.
 */
void test_slave_drc_playback_start()
{
    static const uint8_t buffer[] = { DRCP_PLAYBACK_START };

    mock_messages->expect_msg_vinfo_formatted(MESSAGE_LEVEL_DEBUG, "DRC: command code 0xb3");
    mock_dbus_iface->expect_dbus_get_playback_iface(dbus_dcpd_playback_iface_dummy);
    mock_dcpd_dbus->expect_tdbus_dcpd_playback_emit_start(dbus_dcpd_playback_iface_dummy);
    cppcut_assert_equal(0, dcpregs_write_drcp_command(buffer, sizeof(buffer)));
}

/*!\test
 * Slave sends DRC command for opening the view with binary ID 0.
 */
void test_slave_drc_views_goto_view_by_id_0()
{
    static const uint8_t buffer[] = { DRCP_BROWSE_VIEW_OPEN_SOURCE, 0x00, DRCP_ACCEPT };

    mock_messages->expect_msg_vinfo_formatted(MESSAGE_LEVEL_DEBUG, "DRC: command code 0x9a");
    mock_dbus_iface->expect_dbus_get_views_iface(dbus_dcpd_views_iface_dummy);
    mock_dcpd_dbus->expect_tdbus_dcpd_views_emit_open(dbus_dcpd_views_iface_dummy, "UPnP");
    cppcut_assert_equal(0, dcpregs_write_drcp_command(buffer, sizeof(buffer)));
}

/*!\test
 * Slave sends DRC command for opening the view with binary ID 1.
 */
void test_slave_drc_views_goto_view_by_id_1()
{
    static const uint8_t buffer[] = { DRCP_BROWSE_VIEW_OPEN_SOURCE, 0x01, DRCP_ACCEPT };

    mock_messages->expect_msg_vinfo_formatted(MESSAGE_LEVEL_DEBUG, "DRC: command code 0x9a");
    mock_dbus_iface->expect_dbus_get_views_iface(dbus_dcpd_views_iface_dummy);
    mock_dcpd_dbus->expect_tdbus_dcpd_views_emit_open(dbus_dcpd_views_iface_dummy, "TuneIn");
    cppcut_assert_equal(0, dcpregs_write_drcp_command(buffer, sizeof(buffer)));
}

/*!\test
 * Slave sends DRC command for opening the view with binary ID 2.
 */
void test_slave_drc_views_goto_view_by_id_2()
{
    static const uint8_t buffer[] = { DRCP_BROWSE_VIEW_OPEN_SOURCE, 0x02, DRCP_ACCEPT };

    mock_messages->expect_msg_vinfo_formatted(MESSAGE_LEVEL_DEBUG, "DRC: command code 0x9a");
    mock_dbus_iface->expect_dbus_get_views_iface(dbus_dcpd_views_iface_dummy);
    mock_dcpd_dbus->expect_tdbus_dcpd_views_emit_open(dbus_dcpd_views_iface_dummy, "Filesystem");
    cppcut_assert_equal(0, dcpregs_write_drcp_command(buffer, sizeof(buffer)));
}

/*!\test
 * Slave sends DRC command for opening a view with unknown binary ID.
 */
void test_slave_drc_views_goto_view_by_id_unknown_id()
{
    static const uint8_t buffer_lowest_unknown[] = { DRCP_BROWSE_VIEW_OPEN_SOURCE, 0x03, DRCP_ACCEPT };
    static const uint8_t buffer_highest_unknown[] = { DRCP_BROWSE_VIEW_OPEN_SOURCE, UINT8_MAX, DRCP_ACCEPT };

    mock_messages->expect_msg_vinfo_formatted(MESSAGE_LEVEL_DEBUG, "DRC: command code 0x9a");
    mock_messages->expect_msg_error_formatted(EINVAL, LOG_NOTICE, "Unknown view ID 0x03 (Invalid argument)");
    mock_messages->expect_msg_error_formatted(0, LOG_ERR, "DRC command 0x9a failed: -1");
    mock_dbus_iface->expect_dbus_get_views_iface(dbus_dcpd_views_iface_dummy);
    cppcut_assert_equal(-1, dcpregs_write_drcp_command(buffer_lowest_unknown, sizeof(buffer_lowest_unknown)));

    mock_messages->expect_msg_vinfo_formatted(MESSAGE_LEVEL_DEBUG, "DRC: command code 0x9a");
    mock_messages->expect_msg_error_formatted(EINVAL, LOG_NOTICE, "Unknown view ID 0xff (Invalid argument)");
    mock_messages->expect_msg_error_formatted(0, LOG_ERR, "DRC command 0x9a failed: -1");
    mock_dbus_iface->expect_dbus_get_views_iface(dbus_dcpd_views_iface_dummy);
    cppcut_assert_equal(-1, dcpregs_write_drcp_command(buffer_highest_unknown, sizeof(buffer_highest_unknown)));
}

/*!\test
 * Slave sends malformed DRC command for opening a view by ID.
 */
void test_slave_drc_views_goto_view_by_id_must_be_terminated_with_accept_code()
{
    static const uint8_t buffer[] = { DRCP_BROWSE_VIEW_OPEN_SOURCE, 0x00, DRCP_ACCEPT - 1U };

    mock_messages->expect_msg_vinfo_formatted(MESSAGE_LEVEL_DEBUG, "DRC: command code 0x9a");
    mock_messages->expect_msg_error_formatted(0, LOG_ERR, "DRC command 0x9a failed: -1");
    mock_dbus_iface->expect_dbus_get_views_iface(dbus_dcpd_views_iface_dummy);
    cppcut_assert_equal(-1, dcpregs_write_drcp_command(buffer, sizeof(buffer)));
}

/*!\test
 * Slave sends too short DRC command for opening view by ID.
 */
void test_slave_drc_views_goto_view_by_id_with_too_few_data_bytes()
{
    static const uint8_t buffer[] = { DRCP_BROWSE_VIEW_OPEN_SOURCE, 0x00 };

    mock_messages->expect_msg_vinfo_formatted(MESSAGE_LEVEL_DEBUG, "DRC: command code 0x9a");
    mock_messages->expect_msg_error_formatted(EINVAL, LOG_NOTICE, "Unexpected data length 1, expected 2 (Invalid argument)");
    mock_messages->expect_msg_error_formatted(0, LOG_ERR, "DRC command 0x9a failed: -1");
    mock_dbus_iface->expect_dbus_get_views_iface(dbus_dcpd_views_iface_dummy);
    cppcut_assert_equal(-1, dcpregs_write_drcp_command(buffer, sizeof(buffer)));
}

/*!\test
 * Slave sends too long DRC command for opening view by ID.
 */
void test_slave_drc_views_goto_view_by_id_with_too_many_data_bytes()
{
    static const uint8_t buffer[] = { DRCP_BROWSE_VIEW_OPEN_SOURCE, 0x00, DRCP_ACCEPT, 0x00 };

    mock_messages->expect_msg_vinfo_formatted(MESSAGE_LEVEL_DEBUG, "DRC: command code 0x9a");
    mock_messages->expect_msg_error_formatted(EINVAL, LOG_NOTICE, "Unexpected data length 3, expected 2 (Invalid argument)");
    mock_messages->expect_msg_error_formatted(0, LOG_ERR, "DRC command 0x9a failed: -1");
    mock_dbus_iface->expect_dbus_get_views_iface(dbus_dcpd_views_iface_dummy);
    cppcut_assert_equal(-1, dcpregs_write_drcp_command(buffer, sizeof(buffer)));
}

/*!\test
 * Slave sends DRC command for opening the internet radio view.
 */
void test_slave_drc_views_goto_internet_radio()
{
    static const uint8_t buffer[] = { DRCP_GOTO_INTERNET_RADIO, 0x00 };

    mock_messages->expect_msg_vinfo_formatted(MESSAGE_LEVEL_DEBUG, "DRC: command code 0xaa");
    mock_dbus_iface->expect_dbus_get_views_iface(dbus_dcpd_views_iface_dummy);
    mock_dcpd_dbus->expect_tdbus_dcpd_views_emit_open(dbus_dcpd_views_iface_dummy, "Internet Radio");
    cppcut_assert_equal(0, dcpregs_write_drcp_command(buffer, sizeof(buffer)));
}

/*!\test
 * Slave sends DRC command for toggling between browsing and playing views.
 */
void test_slave_drc_views_toggle_browse_and_play()
{
    static const uint8_t buffer[] = { DRCP_BROWSE_PLAY_VIEW_TOGGLE, 0x00 };

    mock_messages->expect_msg_vinfo_formatted(MESSAGE_LEVEL_DEBUG, "DRC: command code 0xba");
    mock_dbus_iface->expect_dbus_get_views_iface(dbus_dcpd_views_iface_dummy);
    mock_dcpd_dbus->expect_tdbus_dcpd_views_emit_toggle(dbus_dcpd_views_iface_dummy, "Browse", "Play");
    cppcut_assert_equal(0, dcpregs_write_drcp_command(buffer, sizeof(buffer)));
}

/*!\test
 * Slave sends DRC command for moving the cursor one line up.
 */
void test_slave_drc_list_navigation_scroll_one_line_up()
{
    static const uint8_t buffer[] = { DRCP_SCROLL_UP_ONE, 0x00 };

    mock_messages->expect_msg_vinfo_formatted(MESSAGE_LEVEL_DEBUG, "DRC: command code 0x26");
    mock_dbus_iface->expect_dbus_get_list_navigation_iface(dbus_dcpd_list_navigation_iface_dummy);
    mock_dcpd_dbus->expect_tdbus_dcpd_list_navigation_emit_move_lines(dbus_dcpd_list_navigation_iface_dummy, -1);
    cppcut_assert_equal(0, dcpregs_write_drcp_command(buffer, sizeof(buffer)));
}

/*!\test
 * Slave sends DRC command for moving the cursor one page down.
 */
void test_slave_drc_list_navigation_scroll_one_page_down()
{
    static const uint8_t buffer[] = { DRCP_SCROLL_PAGE_DOWN, 0x00 };

    mock_messages->expect_msg_vinfo_formatted(MESSAGE_LEVEL_DEBUG, "DRC: command code 0x98");
    mock_dbus_iface->expect_dbus_get_list_navigation_iface(dbus_dcpd_list_navigation_iface_dummy);
    mock_dcpd_dbus->expect_tdbus_dcpd_list_navigation_emit_move_pages(dbus_dcpd_list_navigation_iface_dummy, 1);
    cppcut_assert_equal(0, dcpregs_write_drcp_command(buffer, sizeof(buffer)));
}

/*!\test
 * Slave sends DRC command for moving the cursor 10 lines up.
 */
void test_slave_drc_list_navigation_scroll_10_lines_up()
{
    static const uint8_t buffer[] = { DRCP_SCROLL_UP_MANY, 0x0a, DRCP_ACCEPT, };

    mock_messages->expect_msg_vinfo_formatted(MESSAGE_LEVEL_DEBUG, "DRC: command code 0x21");
    mock_dbus_iface->expect_dbus_get_list_navigation_iface(dbus_dcpd_list_navigation_iface_dummy);
    mock_dcpd_dbus->expect_tdbus_dcpd_list_navigation_emit_move_lines(dbus_dcpd_list_navigation_iface_dummy, -10);
    cppcut_assert_equal(0, dcpregs_write_drcp_command(buffer, sizeof(buffer)));
}

/*!\test
 * Slave sends DRC command for moving the cursor 8 lines down.
 */
void test_slave_drc_list_navigation_scroll_8_lines_down()
{
    static const uint8_t buffer[] = { DRCP_SCROLL_DOWN_MANY, 0x08, DRCP_ACCEPT, };

    mock_messages->expect_msg_vinfo_formatted(MESSAGE_LEVEL_DEBUG, "DRC: command code 0x22");
    mock_dbus_iface->expect_dbus_get_list_navigation_iface(dbus_dcpd_list_navigation_iface_dummy);
    mock_dcpd_dbus->expect_tdbus_dcpd_list_navigation_emit_move_lines(dbus_dcpd_list_navigation_iface_dummy, 8);
    cppcut_assert_equal(0, dcpregs_write_drcp_command(buffer, sizeof(buffer)));
}

/*!\test
 * Fast scrolling by zero lines has no effect whatsoever.
 */
void test_slave_drc_list_navigation_scroll_fast_by_0_lines_is_ignored()
{
    static const uint8_t buffer_up[]   = { DRCP_SCROLL_UP_MANY,   0x00, DRCP_ACCEPT, };
    static const uint8_t buffer_down[] = { DRCP_SCROLL_DOWN_MANY, 0x00, DRCP_ACCEPT, };

    mock_messages->expect_msg_vinfo_formatted(MESSAGE_LEVEL_DEBUG, "DRC: command code 0x21");
    mock_messages->expect_msg_error_formatted(0, LOG_ERR, "DRC command 0x21 failed: -1");
    mock_dbus_iface->expect_dbus_get_list_navigation_iface(dbus_dcpd_list_navigation_iface_dummy);
    cppcut_assert_equal(-1, dcpregs_write_drcp_command(buffer_up, sizeof(buffer_up)));

    mock_messages->expect_msg_vinfo_formatted(MESSAGE_LEVEL_DEBUG, "DRC: command code 0x22");
    mock_messages->expect_msg_error_formatted(0, LOG_ERR, "DRC command 0x22 failed: -1");
    mock_dbus_iface->expect_dbus_get_list_navigation_iface(dbus_dcpd_list_navigation_iface_dummy);
    cppcut_assert_equal(-1, dcpregs_write_drcp_command(buffer_down, sizeof(buffer_down)));
}


/*!\test
 * Slave sends DRC command for adding the currently selected item to the
 * favorites list.
 */
void test_slave_drc_list_item_add_to_favorites()
{
    static const uint8_t buffer[] = { DRCP_FAVORITES_ADD_ITEM, 0x00 };

    mock_messages->expect_msg_vinfo_formatted(MESSAGE_LEVEL_DEBUG, "DRC: command code 0x2d");
    mock_dbus_iface->expect_dbus_get_list_item_iface(dbus_dcpd_list_item_iface_dummy);
    mock_dcpd_dbus->expect_tdbus_dcpd_list_item_emit_add_to_list(dbus_dcpd_list_item_iface_dummy, "Favorites", 0);
    cppcut_assert_equal(0, dcpregs_write_drcp_command(buffer, sizeof(buffer)));
}

/*!\test
 * Slave sends DRC command for power off.
 */
void test_slave_drc_power_off()
{
    static const uint8_t buffer[] = { DRCP_POWER_OFF, 0x00 };

    mock_messages->expect_msg_vinfo_formatted(MESSAGE_LEVEL_DEBUG, "DRC: command code 0x03");
    mock_dbus_iface->expect_dbus_get_logind_manager_iface(dbus_logind_manager_iface_dummy);
    mock_logind_manager_dbus->expect_tdbus_logind_manager_call_power_off_sync(true, dbus_logind_manager_iface_dummy, false);
    cppcut_assert_equal(0, dcpregs_write_drcp_command(buffer, sizeof(buffer)));
}

};

namespace spi_registers_protocol_level
{

static MockMessages *mock_messages;

static RegisterChangedData *register_changed_data;

static const uint8_t expected_protocol_level[3] = { 1, 0, 0, };

static void register_changed_callback(uint8_t reg_number)
{
    register_changed_data->append(reg_number);
}

void cut_setup()
{
    register_changed_data = new RegisterChangedData;

    mock_messages = new MockMessages;
    cppcut_assert_not_null(mock_messages);
    mock_messages->init();
    mock_messages_singleton = mock_messages;

    mock_messages->ignore_messages_with_level_or_above(MESSAGE_LEVEL_TRACE);

    register_changed_data->init();

    dcpregs_protocol_level_init();

    Connman::ServiceList::get_singleton_for_update().first.clear();
    Connman::NetworkDeviceList::get_singleton_for_update().first.clear();

    mock_messages->expect_msg_vinfo_formatted(MESSAGE_LEVEL_DIAG,
                                              "Allocated shutdown guard \"networkconfig\"");
    mock_messages->expect_msg_vinfo_formatted(MESSAGE_LEVEL_DIAG,
                                              "Allocated shutdown guard \"filetransfer\"");
    mock_messages->expect_msg_vinfo_formatted(MESSAGE_LEVEL_DIAG,
                                              "Allocated shutdown guard \"upnpname\"");

    network_prefs_init(NULL, NULL);
    register_init(register_changed_callback);
}

void cut_teardown()
{
    register_deinit();
    network_prefs_deinit();

    register_changed_data->check();

    delete register_changed_data;
    register_changed_data = nullptr;

    mock_messages->check();
    mock_messages_singleton = nullptr;
    delete mock_messages;
    mock_messages = nullptr;
}

void test_read_out_protocol_level()
{
    auto *reg = lookup_register_expect_handlers(1,
                                                dcpregs_read_1_protocol_level,
                                                dcpregs_write_1_protocol_level);

    uint8_t redzone_content[10];
    memset(redzone_content, 0xff, sizeof(redzone_content));

    uint8_t buffer[sizeof(redzone_content) + 3 + sizeof(redzone_content)];
    memset(buffer, 0xff, sizeof(buffer));

    reg->read_handler(buffer + sizeof(redzone_content), sizeof(buffer) - 2 * sizeof(redzone_content));

    cut_assert_equal_memory(redzone_content, sizeof(redzone_content), buffer,
                            sizeof(redzone_content));
    cut_assert_equal_memory(redzone_content, sizeof(redzone_content),
                            buffer + sizeof(redzone_content) + 3, sizeof(redzone_content));

    cut_assert_equal_memory(expected_protocol_level, sizeof(expected_protocol_level),
                            buffer + sizeof(redzone_content), 3);
}

void test_negotiate_protocol_level_single_range_with_match()
{
    static const uint8_t requests[][6] =
    {
        /* any version */
        { 0, 0, 0, UINT8_MAX, UINT8_MAX, UINT8_MAX, },

        /* major version must match */
        { 1, 0, 0, 1, UINT8_MAX, UINT8_MAX, },

        /* major and minor versions must match */
        { 1, 0, 0, 1, 0, UINT8_MAX, },

        /* a range of three supported protocol levels */
        { 1, 0, 0, 1, 0, 2, },

        /* a single, specific protocol level */
        { 1, 0, 0, 1, 0, 0, },
    };

    auto *reg = lookup_register_expect_handlers(1,
                                                dcpregs_read_1_protocol_level,
                                                dcpregs_write_1_protocol_level);

    for(size_t i = 0; i < sizeof(requests) / sizeof(requests[0]); ++i)
    {
        cppcut_assert_equal(0, reg->write_handler(requests[i], sizeof(requests[0])));
        register_changed_data->check(1);

        uint8_t buffer[3];
        cppcut_assert_equal(ssize_t(sizeof(buffer)), reg->read_handler(buffer, sizeof(buffer)));

        cut_assert_equal_memory(expected_protocol_level, sizeof(expected_protocol_level),
                                buffer, sizeof(buffer));
    }
}

void test_negotiate_protocol_level_multiple_ranges_with_match()
{
    static const uint8_t match_in_first_range[3 * 6] =
    {
        1, 0, 0, 1, 5, 20,
        0, 0, 1, 0, UINT8_MAX, UINT8_MAX,
        2, 0, 0, UINT8_MAX, UINT8_MAX, UINT8_MAX,
    };

    static const uint8_t match_in_middle_range[3 * 6] =
    {
        0, 0, 1, 0, UINT8_MAX, UINT8_MAX,
        1, 0, 0, 1, 5, 20,
        2, 0, 0, UINT8_MAX, UINT8_MAX, UINT8_MAX,
    };

    static const uint8_t match_in_last_range[3 * 6] =
    {
        0, 0, 1, 0, UINT8_MAX, UINT8_MAX,
        2, 0, 0, UINT8_MAX, UINT8_MAX, UINT8_MAX,
        1, 0, 0, 1, 5, 20,
    };

    static const uint8_t *requests[] =
    {
        match_in_first_range, match_in_middle_range, match_in_last_range,
    };

    /* the test code below is written in sort of a primitive way and assumes
     * equal size of all requests */
    cppcut_assert_equal(sizeof(match_in_first_range), sizeof(match_in_middle_range));
    cppcut_assert_equal(sizeof(match_in_first_range), sizeof(match_in_last_range));

    auto *reg = lookup_register_expect_handlers(1,
                                                dcpregs_read_1_protocol_level,
                                                dcpregs_write_1_protocol_level);

    for(size_t i = 0; i < sizeof(requests) / sizeof(requests[0]); ++i)
    {
        cppcut_assert_equal(0, reg->write_handler(requests[i], sizeof(match_in_first_range)));
        register_changed_data->check(1);

        uint8_t buffer[3];
        cppcut_assert_equal(ssize_t(sizeof(buffer)), reg->read_handler(buffer, sizeof(buffer)));

        cut_assert_equal_memory(expected_protocol_level, sizeof(expected_protocol_level),
                                buffer, sizeof(buffer));
    }
}

void test_negotiate_protocol_level_single_range_with_mismatch()
{
    static const uint8_t requests[][6] =
    {
        /* any too high level */
        { 1, 0, 1, UINT8_MAX, UINT8_MAX, UINT8_MAX, },

        /* any too low level */
        { 0, 0, 0, 0, UINT8_MAX, UINT8_MAX, },

        /* major and minor versions must match */
        { 2, 0, 0, 2, 0, UINT8_MAX, },

        /* a range of three supported protocol levels */
        { 6, 0, 0, 6, 0, 2, },

        /* a single, specific protocol level */
        { 0, 6, 3, 0, 6, 3, },
    };

    auto *reg = lookup_register_expect_handlers(1,
                                                dcpregs_read_1_protocol_level,
                                                dcpregs_write_1_protocol_level);

    for(size_t i = 0; i < sizeof(requests) / sizeof(requests[0]); ++i)
    {
        cppcut_assert_equal(0, reg->write_handler(requests[i], sizeof(requests[0])));
        register_changed_data->check(1);

        uint8_t buffer[3];
        cppcut_assert_equal(ssize_t(1), reg->read_handler(buffer, sizeof(buffer)));
        cppcut_assert_equal(uint8_t(UINT8_MAX), buffer[0]);
    }
}

void test_negotiate_protocol_level_multiple_ranges_with_mismatch()
{
    static const uint8_t mismatch[3 * 6] =
    {
        0, 0, 0, 0, UINT8_MAX, UINT8_MAX,
        2, 0, 0, 2, UINT8_MAX, UINT8_MAX,
        3, 0, 0, 3, 4, UINT8_MAX,
    };

    auto *reg = lookup_register_expect_handlers(1,
                                                dcpregs_read_1_protocol_level,
                                                dcpregs_write_1_protocol_level);

    cppcut_assert_equal(0, reg->write_handler(mismatch, sizeof(mismatch)));
    register_changed_data->check(1);

    uint8_t buffer[3];
    cppcut_assert_equal(ssize_t(1), reg->read_handler(buffer, sizeof(buffer)));
    cppcut_assert_equal(uint8_t(UINT8_MAX), buffer[0]);
}

void test_maximum_level_of_multiple_overlapping_ranges_is_chosen()
{
    static const uint8_t overlapping[4 * 6] =
    {
        1, 0, 0, 2, UINT8_MAX, UINT8_MAX,
        1, 5, 7, 6, UINT8_MAX, UINT8_MAX,
        1, 0, 0, 3, 4, 5,
        0, 1, 2, 2, 0, 0,
    };

    auto *reg = lookup_register_expect_handlers(1,
                                                dcpregs_read_1_protocol_level,
                                                dcpregs_write_1_protocol_level);

    cppcut_assert_equal(0, reg->write_handler(overlapping, sizeof(overlapping)));
    register_changed_data->check(1);

    uint8_t buffer[3];
    cppcut_assert_equal(ssize_t(sizeof(buffer)), reg->read_handler(buffer, sizeof(buffer)));

    cut_assert_equal_memory(expected_protocol_level, sizeof(expected_protocol_level),
                            buffer, sizeof(buffer));
}

void test_broken_ranges_are_ignored()
{
    static const uint8_t broken[][6] =
    {
        { 1, 0, 1, 1, 0, 0, },
        { 1, UINT8_MAX, UINT8_MAX, 1, 0, 0, },
        { UINT8_MAX, UINT8_MAX, UINT8_MAX, 0, 0, 0, },
        { 1, 5, 20, 1, 0, 0, },
    };

    auto *reg = lookup_register_expect_handlers(1,
                                                dcpregs_read_1_protocol_level,
                                                dcpregs_write_1_protocol_level);

    for(size_t i = 0; i < sizeof(broken) / sizeof(broken[0]); ++i)
    {
        cppcut_assert_equal(0, reg->write_handler(broken[i], sizeof(broken[0])));
        register_changed_data->check(1);

        uint8_t buffer[3];
        cppcut_assert_equal(ssize_t(1), reg->read_handler(buffer, sizeof(buffer)));
        cppcut_assert_equal(uint8_t(UINT8_MAX), buffer[0]);
    }
}

void test_negotiation_requires_at_least_one_range()
{
    static const uint8_t too_short[5] = {0, 0, 0, UINT8_MAX, UINT8_MAX, };

    auto *reg = lookup_register_expect_handlers(1,
                                                dcpregs_read_1_protocol_level,
                                                dcpregs_write_1_protocol_level);

    cppcut_assert_equal(0, reg->write_handler(too_short, sizeof(too_short)));
    register_changed_data->check(1);

    /* because this register is really important, even broken requests generate
     * an answer */
    uint8_t buffer[3];
    cppcut_assert_equal(ssize_t(1), reg->read_handler(buffer, sizeof(buffer)));
    cppcut_assert_equal(uint8_t(UINT8_MAX), buffer[0]);
}

};

namespace spi_registers_networking
{

static MockConnman *mock_connman;
static MockMessages *mock_messages;
static MockOs *mock_os;

static constexpr char connman_config_path[] = "/var/lib/connman";
static constexpr char network_config_path[] = "/var/local/etc";
static constexpr char network_config_file[] = "/var/local/etc/network.ini";

static constexpr char ethernet_name[]        = "/connman/service/ethernet";
static constexpr char ethernet_mac_address[] = "C4:FD:EC:AF:DE:AD";
static constexpr char wlan_name[]            = "/connman/service/wlan";
static constexpr char wlan_mac_address[]     = "B4:DD:EA:DB:EE:F1";

static constexpr char standard_ipv4_address[] = "192.168.166.177";
static constexpr char standard_ipv4_netmask[] = "255.255.255.0";
static constexpr char standard_ipv4_gateway[] = "192.168.166.15";
static constexpr char standard_dns1_address[] = "13.24.35.246";
static constexpr char standard_dns2_address[] = "4.225.136.7";

static std::vector<char> os_write_buffer;
static constexpr int expected_os_write_fd = 42;
static constexpr int expected_os_map_file_to_memory_fd = 23;

static int write_from_buffer_callback(const void *src, size_t count, int fd)
{
    cppcut_assert_equal(expected_os_write_fd, fd);
    cppcut_assert_not_null(src);
    cppcut_assert_operator(size_t(0), <, count);

    std::copy_n(static_cast<const char *>(src), count,
                std::back_inserter<std::vector<char>>(os_write_buffer));

    return 0;
}

static RegisterChangedData *register_changed_data;

static void register_changed_callback(uint8_t reg_number)
{
    register_changed_data->append(reg_number);
}

static void setup_default_connman_service_list()
{
    auto locked(Connman::ServiceList::get_singleton_for_update());
    auto &services(locked.first);

    const auto locked_devices(Connman::NetworkDeviceList::get_singleton_for_update());
    auto &devices(locked_devices.first);

    services.clear();
    devices.clear();

    Connman::ServiceData data;

    Connman::Address<Connman::AddressType::MAC> addr(ethernet_mac_address);
    devices.set_auto_select_mac_address(Connman::Technology::ETHERNET, addr);
    devices.insert(Connman::Technology::ETHERNET,
                   Connman::Address<Connman::AddressType::MAC>(addr));
    cppcut_assert_not_null(devices[addr].get());

    data.state_ = Connman::ServiceState::READY;
    data.device_ = devices[addr];
    data.is_favorite_ = true;
    data.is_auto_connect_ = true;
    data.is_immutable_ = false;
    data.ip_settings_v4_.set_known();
    data.ip_settings_v4_.get_rw().set_dhcp_method(Connman::DHCPV4Method::ON);
    data.ip_settings_v4_.get_rw().set_address(standard_ipv4_address);
    data.ip_settings_v4_.get_rw().set_netmask(standard_ipv4_netmask);
    data.ip_settings_v4_.get_rw().set_gateway(standard_ipv4_gateway);
    data.ip_configuration_v4_.set_known();
    data.ip_configuration_v4_.get_rw().set_dhcp_method(Connman::DHCPV4Method::ON);
    data.dns_servers_.set_known();
    data.dns_servers_.get_rw().push_back(standard_dns1_address);
    data.dns_servers_.get_rw().push_back(standard_dns2_address);

    services.insert(ethernet_name, std::move(data),
                    std::move(Connman::TechData<Connman::Technology::ETHERNET>()));

    addr.set(wlan_mac_address);
    devices.set_auto_select_mac_address(Connman::Technology::WLAN, addr);
    devices.insert(Connman::Technology::WLAN, Connman::Address<Connman::AddressType::MAC>(addr));

    data.state_ = Connman::ServiceState::IDLE;
    data.device_ = devices[addr];
    data.is_favorite_ = true;
    data.is_auto_connect_ = true;
    data.is_immutable_ = false;
    data.ip_settings_v4_.set_known();
    data.ip_settings_v4_.get_rw().set_dhcp_method(Connman::DHCPV4Method::ON);
    data.ip_settings_v4_.get_rw().set_address(standard_ipv4_address);
    data.ip_settings_v4_.get_rw().set_netmask(standard_ipv4_netmask);
    data.ip_settings_v4_.get_rw().set_gateway(standard_ipv4_gateway);
    data.ip_configuration_v4_.set_known();
    data.ip_configuration_v4_.get_rw().set_dhcp_method(Connman::DHCPV4Method::ON);
    data.dns_servers_.set_known();
    data.dns_servers_.get_rw().push_back(standard_dns1_address);
    data.dns_servers_.get_rw().push_back(standard_dns2_address);

    services.insert(wlan_name, std::move(data),
                    std::move(Connman::TechData<Connman::Technology::WLAN>()));
}

static bool do_inject_service_changes(Connman::ServiceList::Map::iterator::value_type &it,
                                      std::function<void(Connman::ServiceData &)> &&modify)
{
    auto &service(it.second);
    Connman::ServiceData service_data(service->get_service_data());

    modify(service_data);

    switch(service->get_technology())
    {
      case Connman::Technology::UNKNOWN_TECHNOLOGY:
        cut_fail("Unexpected case");
        break;

      case Connman::Technology::ETHERNET:
        {
            auto &s(static_cast<Connman::Service<Connman::Technology::ETHERNET> &>(*service));
            auto temp(s.get_tech_data());
            s.put_changes(std::move(service_data), std::move(temp));
        }

        return true;

      case Connman::Technology::WLAN:
        {
            auto &s(static_cast<Connman::Service<Connman::Technology::WLAN> &>(*service));
            auto temp(s.get_tech_data());
            s.put_changes(std::move(service_data), std::move(temp));
        }

        return true;
    }

    return false;
}

static void inject_service_changes(const char *iface_name,
                                   std::function<void(Connman::ServiceData &)> modify)
{
    auto locked(Connman::ServiceList::get_singleton_for_update());
    auto &services(locked.first);

    auto it(services.find(iface_name));
    cut_assert(it != services.end());

    do_inject_service_changes(*it, std::move(modify));
}

template <Connman::Technology TECH>
static void inject_service_changes(const char *iface_name,
                                   std::function<void(Connman::ServiceData &,
                                                      Connman::TechData<TECH> &)> modify)
{
    auto locked(Connman::ServiceList::get_singleton_for_update());
    auto &services(locked.first);

    auto it(services.find(iface_name));
    cut_assert(it != services.end());
    cppcut_assert_equal(int(TECH), int(it->second->get_technology()));

    auto &service(static_cast<Connman::Service<TECH> &>(*it->second));
    Connman::ServiceData service_data(service.get_service_data());
    Connman::TechData<TECH> tech_data(service.get_tech_data());

    modify(service_data, tech_data);

    service.put_changes(std::move(service_data), std::move(tech_data));
}

template <Connman::Technology>
struct AssumeInterfaceIsActiveTraits;

template <>
struct AssumeInterfaceIsActiveTraits<Connman::Technology::ETHERNET>
{
    static const char *get_service_name() { return ethernet_name; }
};

template <>
struct AssumeInterfaceIsActiveTraits<Connman::Technology::WLAN>
{
    static const char *get_service_name() { return wlan_name; }
};

static void activate_interface(const char *const service_name)
{
    auto locked(Connman::ServiceList::get_singleton_for_update());
    auto &services(locked.first);

    for(auto &s : services)
    {
        if(s.first == service_name)
            do_inject_service_changes(s,
                [] (Connman::ServiceData &sdata) { sdata.state_ = Connman::ServiceState::READY; });
        else
            do_inject_service_changes(s,
                [] (Connman::ServiceData &sdata) { sdata.state_ = Connman::ServiceState::IDLE; });
    }
}

template <Connman::Technology TECH, typename Traits = AssumeInterfaceIsActiveTraits<TECH>>
static void assume_interface_is_active(std::function<void(const Connman::ServiceData &,
                                                          const Connman::TechData<TECH> &)> check,
                                       std::function<void(Connman::ServiceData &,
                                                          Connman::TechData<TECH> &)> modify)
{
    activate_interface(Traits::get_service_name());

    inject_service_changes<TECH>(Traits::get_service_name(),
        [&check, &modify]
        (Connman::ServiceData &sdata, Connman::TechData<TECH> &tdata)
        {
            if(check != nullptr)
                check(sdata, tdata);

            sdata.state_ = Connman::ServiceState::ONLINE;
            tdata.security_ = "none";

            if(modify != nullptr)
                modify(sdata, tdata);
        });
}

template <Connman::Technology TECH, typename Traits = AssumeInterfaceIsActiveTraits<TECH>>
static void assume_interface_is_active(std::function<void(const Connman::ServiceData &)> check,
                                       std::function<void(Connman::ServiceData &)> modify)
{
    activate_interface(Traits::get_service_name());

    inject_service_changes(Traits::get_service_name(),
        [&check, &modify]
        (Connman::ServiceData &sdata)
        {
            if(check != nullptr)
                check(sdata);

            sdata.state_ = Connman::ServiceState::ONLINE;

            if(modify != nullptr)
                modify(sdata);
        });
}

static void assume_wlan_interface_is_active()
{
    assume_interface_is_active<Connman::Technology::WLAN>(
        std::function<void(const Connman::ServiceData &,
                           const Connman::TechData<Connman::Technology::WLAN> &)>(nullptr),
        nullptr);

}

void cut_setup()
{
    register_changed_data = new RegisterChangedData;

    mock_messages = new MockMessages;
    cppcut_assert_not_null(mock_messages);
    mock_messages->init();
    mock_messages_singleton = mock_messages;

    mock_os = new MockOs;
    cppcut_assert_not_null(mock_os);
    mock_os->init();
    mock_os_singleton = mock_os;

    mock_connman = new MockConnman;
    cppcut_assert_not_null(mock_connman);
    mock_connman->init();
    mock_connman_singleton = mock_connman;

    mock_messages->ignore_messages_with_level_or_above(MESSAGE_LEVEL_TRACE);

    os_write_buffer.clear();

    survey_complete_notification_data.init();
    connect_to_connman_service_data.init();
    cancel_wps_data.init();
    register_changed_data->init();

    mock_messages->expect_msg_vinfo_formatted(MESSAGE_LEVEL_DIAG,
                                              "Allocated shutdown guard \"networkconfig\"");
    mock_messages->expect_msg_vinfo_formatted(MESSAGE_LEVEL_DIAG,
                                              "Allocated shutdown guard \"filetransfer\"");
    mock_messages->expect_msg_vinfo_formatted(MESSAGE_LEVEL_DIAG,
                                              "Allocated shutdown guard \"upnpname\"");

    network_prefs_init(network_config_path, network_config_file);
    register_init(register_changed_callback);

    setup_default_connman_service_list();
}

void cut_teardown()
{
    register_deinit();
    network_prefs_deinit();

    Connman::ServiceList::get_singleton_for_update().first.clear();
    Connman::NetworkDeviceList::get_singleton_for_update().first.clear();

    register_changed_data->check();

    delete register_changed_data;
    register_changed_data = nullptr;

    cancel_wps_data.check();
    connect_to_connman_service_data.check();
    survey_complete_notification_data.check();

    os_write_buffer.clear();
    os_write_buffer.shrink_to_fit();

    mock_messages->check();
    mock_os->check();
    mock_connman->check();

    mock_messages_singleton = nullptr;
    mock_os_singleton = nullptr;
    mock_connman_singleton = nullptr;

    delete mock_messages;
    delete mock_os;
    delete mock_connman;

    mock_messages = nullptr;
    mock_os = nullptr;
    mock_connman = nullptr;
}

/*!\test
 * Read out MAC address of built-in Ethernet interface.
 */
void test_read_mac_address()
{
    auto *reg = lookup_register_expect_handlers(51,
                                                dcpregs_read_51_mac_address,
                                                NULL);
    uint8_t redzone_content[10];
    memset(redzone_content, 0xff, sizeof(redzone_content));

    uint8_t buffer[sizeof(redzone_content) + 18 + sizeof(redzone_content)];
    memset(buffer, 0xff, sizeof(buffer));

    reg->read_handler(buffer + sizeof(redzone_content), sizeof(buffer) - 2 * sizeof(redzone_content));

    cut_assert_equal_memory(redzone_content, sizeof(redzone_content), buffer,
                            sizeof(redzone_content));
    cut_assert_equal_memory(redzone_content, sizeof(redzone_content),
                            buffer + sizeof(redzone_content) + 18, sizeof(redzone_content));
    cut_assert_equal_memory(ethernet_mac_address, sizeof(ethernet_mac_address),
                            buffer + sizeof(redzone_content), 18);
}

/*!\test
 * MAC address of built-in Ethernet interface is an invalid address if not set.
 */
void test_read_mac_address_default()
{
    register_deinit();
    network_prefs_deinit();

    {
        Connman::ServiceList::get_singleton_for_update().first.clear();
        Connman::NetworkDeviceList::get_singleton_for_update().first.clear();
    }

    mock_messages->expect_msg_vinfo_formatted(MESSAGE_LEVEL_DIAG,
                                              "Allocated shutdown guard \"networkconfig\"");
    mock_messages->expect_msg_vinfo_formatted(MESSAGE_LEVEL_DIAG,
                                              "Allocated shutdown guard \"filetransfer\"");
    mock_messages->expect_msg_vinfo_formatted(MESSAGE_LEVEL_DIAG,
                                              "Allocated shutdown guard \"upnpname\"");

    network_prefs_init(NULL, NULL);
    register_init(NULL);

    auto *reg = lookup_register_expect_handlers(51,
                                                dcpregs_read_51_mac_address,
                                                NULL);
    uint8_t buffer[18];
    cppcut_assert_equal(ssize_t(sizeof(buffer)), reg->read_handler(buffer, sizeof(buffer)));

    const char *buffer_ptr = reinterpret_cast<const char *>(buffer);
    cppcut_assert_equal("02:00:00:00:00:00", buffer_ptr);
}

static void start_ipv4_config(Connman::Technology expected_technology)
{
    auto *reg = lookup_register_expect_handlers(54,
                                                dcpregs_write_54_selected_ip_profile);

    switch(expected_technology)
    {
      case Connman::Technology::UNKNOWN_TECHNOLOGY:
        mock_messages->expect_msg_error(0, LOG_ERR,
                                        "No active network technology, cannot modify configuration");
        break;

      case Connman::Technology::ETHERNET:
        mock_messages->expect_msg_vinfo_formatted(MESSAGE_LEVEL_DEBUG, "Modify Ethernet configuration");
        break;

      case Connman::Technology::WLAN:
        mock_messages->expect_msg_vinfo_formatted(MESSAGE_LEVEL_DEBUG, "Modify WLAN configuration");
        break;
    }

    static const uint8_t zero = 0;
    cppcut_assert_equal(0, reg->write_handler(&zero, 1));
}

static void commit_ipv4_config(enum NetworkPrefsTechnology tech,
                               int expected_return_value = 0,
                               bool is_taking_config_from_file = true,
                               const char *wps_name = nullptr,
                               const std::vector<uint8_t> *wps_ssid = nullptr,
                               bool force_expect_wps_canceled = false)
{
    auto *reg = lookup_register_expect_handlers(53,
                                                dcpregs_write_53_active_ip_profile);

    if(tech == NWPREFSTECH_UNKNOWN)
    {
        if(expected_return_value != 0 || force_expect_wps_canceled)
            cancel_wps_data.expect();
    }
    else
    {
        /* XXX: The empty string passed as second parameter is most certainly
         *      incorrect. Likely, there is something wrong with the test setup
         *      and/or mocks. */
        if(is_taking_config_from_file)
            connect_to_connman_service_data.expect(tech, "");
        else
            connect_to_connman_service_data.expect("", wps_name, wps_ssid);
    }

    static const uint8_t zero = 0;
    cppcut_assert_equal(expected_return_value, reg->write_handler(&zero, 1));
}

static void move_os_write_buffer_to_file(struct os_mapped_file_data &mapped_file,
                                         std::vector<char> &backing_buffer)
{
    backing_buffer.clear();
    backing_buffer.swap(os_write_buffer);

    mapped_file.fd = expected_os_map_file_to_memory_fd;
    mapped_file.ptr = backing_buffer.data();
    mapped_file.length = backing_buffer.size();
}

static const struct os_mapped_file_data *
expect_create_default_network_preferences(struct os_mapped_file_data &file_with_written_default_contents,
                                          std::vector<char> &written_default_contents,
                                          int expected_number_of_assignments)
{
    mock_messages->expect_msg_vinfo(MESSAGE_LEVEL_IMPORTANT,
                                    "Creating default network preferences file");
    mock_os->expect_os_file_new(expected_os_write_fd, network_config_file);
    for(int i = 0; i < 2 * 3 + expected_number_of_assignments * 4; ++i)
        mock_os->expect_os_write_from_buffer_callback(write_from_buffer_callback);
    mock_os->expect_os_file_close(expected_os_write_fd);
    mock_os->expect_os_sync_dir_callback(network_config_path,
                                         std::bind(move_os_write_buffer_to_file,
                                                   std::ref(file_with_written_default_contents),
                                                   std::ref(written_default_contents)));

    const struct os_mapped_file_data *mf = &file_with_written_default_contents;

    mock_os->expect_os_map_file_to_memory(0, mf, network_config_file);
    mock_os->expect_os_unmap_file(mf);

    return mf;
}

static size_t expect_default_network_preferences_content(char *buffer_for_expected,
                                                         size_t buffer_for_expected_size,
                                                         const std::vector<char> &buffer)
{
    static const char expected_config_file_format[] =
        "[ethernet]\n"
        "MAC = %s\n"
        "DHCP = yes\n"
        "[wifi]\n"
        "MAC = %s\n"
        "DHCP = yes\n"
        ;

    snprintf(buffer_for_expected, buffer_for_expected_size,
             expected_config_file_format, ethernet_mac_address,
             wlan_mac_address);

    const size_t written_config_file_length = strlen(buffer_for_expected);

    cut_assert_equal_memory(buffer_for_expected, written_config_file_length,
                            buffer.data(), buffer.size());

    return written_config_file_length;
}

static void expect_default_network_preferences_content(const std::vector<char> &buffer)
{
    char dummy[512];
    expect_default_network_preferences_content(dummy, sizeof(dummy), buffer);
}

static size_t do_test_set_static_ipv4_config(const struct os_mapped_file_data *existing_file,
                                             char *written_config_file,
                                             size_t written_config_file_size)
{
    start_ipv4_config(Connman::Technology::ETHERNET);

    auto *reg = lookup_register_expect_handlers(56,
                                                dcpregs_read_56_ipv4_address,
                                                dcpregs_write_56_ipv4_address);

    cppcut_assert_equal(0, reg->write_handler(reinterpret_cast<const uint8_t *>(standard_ipv4_address),
                                              sizeof(standard_ipv4_address)));

    reg = lookup_register_expect_handlers(57,
                                          dcpregs_read_57_ipv4_netmask,
                                          dcpregs_write_57_ipv4_netmask);

    cppcut_assert_equal(0, reg->write_handler(reinterpret_cast<const uint8_t *>(standard_ipv4_netmask),
                                              sizeof(standard_ipv4_netmask)));

    reg = lookup_register_expect_handlers(58,
                                          dcpregs_read_58_ipv4_gateway,
                                          dcpregs_write_58_ipv4_gateway);

    cppcut_assert_equal(0, reg->write_handler(reinterpret_cast<const uint8_t *>(standard_ipv4_gateway),
                                              sizeof(standard_ipv4_gateway)));

    mock_messages->expect_msg_vinfo_formatted(MESSAGE_LEVEL_IMPORTANT,
        "Writing new network configuration for MAC address C4:FD:EC:AF:DE:AD");

    struct os_mapped_file_data file_with_written_default_contents = { .fd = -1 };
    std::vector<char> written_default_contents;

    if(existing_file == nullptr)
    {
        mock_os->expect_os_map_file_to_memory(-1, false, network_config_file);

        existing_file =
            expect_create_default_network_preferences(file_with_written_default_contents,
                                                      written_default_contents, 4);
    }
    else
    {
        mock_os->expect_os_map_file_to_memory(existing_file, network_config_file);
        mock_os->expect_os_unmap_file(existing_file);
    }

    mock_os->expect_os_file_new(expected_os_write_fd, network_config_file);
    for(int i = 0; i < 2 * 3 + 7 * 4; ++i)
        mock_os->expect_os_write_from_buffer_callback(write_from_buffer_callback);
    mock_os->expect_os_file_close(expected_os_write_fd);
    mock_os->expect_os_sync_dir(network_config_path);

    commit_ipv4_config(NWPREFSTECH_ETHERNET);

    static const char expected_config_file_format[] =
        "[ethernet]\n"
        "MAC = %s\n"
        "DHCP = no\n"
        "IPv4Address = %s\n"
        "IPv4Netmask = %s\n"
        "IPv4Gateway = %s\n"
        "[wifi]\n"
        "MAC = %s\n"
        "DHCP = yes\n"
        ;

    snprintf(written_config_file, written_config_file_size,
             expected_config_file_format,
             ethernet_mac_address, standard_ipv4_address,
             standard_ipv4_netmask, standard_ipv4_gateway, wlan_mac_address);

    size_t written_config_file_length = strlen(written_config_file);

    cut_assert_equal_memory(written_config_file, written_config_file_length,
                            os_write_buffer.data(), os_write_buffer.size());

    return written_config_file_length;
}

static size_t do_test_set_dhcp_ipv4_config(const struct os_mapped_file_data *existing_file,
                                           char *written_config_file,
                                           size_t written_config_file_size)
{
    start_ipv4_config(Connman::Technology::ETHERNET);

    auto *reg = lookup_register_expect_handlers(55,
                                                dcpregs_read_55_dhcp_enabled,
                                                dcpregs_write_55_dhcp_enabled);

    mock_messages->expect_msg_info_formatted("Enable DHCP");
    static const uint8_t one = 1;
    cppcut_assert_equal(0, reg->write_handler(&one, 1));

    mock_messages->expect_msg_vinfo_formatted(MESSAGE_LEVEL_IMPORTANT,
        "Writing new network configuration for MAC address C4:FD:EC:AF:DE:AD");

    struct os_mapped_file_data file_with_written_default_contents = { .fd = -1 };
    std::vector<char> written_default_contents;

    if(existing_file == nullptr)
    {
        mock_os->expect_os_map_file_to_memory(-1, false, network_config_file);

        existing_file =
            expect_create_default_network_preferences(file_with_written_default_contents,
                                                      written_default_contents, 4);
    }
    else
    {
        mock_os->expect_os_map_file_to_memory(existing_file, network_config_file);
        mock_os->expect_os_unmap_file(existing_file);
    }

    mock_os->expect_os_file_new(expected_os_write_fd, network_config_file);
    for(int i = 0; i < 2 * 3 + 4 * 4; ++i)
        mock_os->expect_os_write_from_buffer_callback(write_from_buffer_callback);
    mock_os->expect_os_file_close(expected_os_write_fd);
    mock_os->expect_os_sync_dir(network_config_path);
    commit_ipv4_config(NWPREFSTECH_ETHERNET);

    return expect_default_network_preferences_content(written_config_file,
                                                      written_config_file_size,
                                                      os_write_buffer);
}

/*!\test
 * Initial setting of static IPv4 configuration generates a network preferences
 * file.
 */
void test_set_initial_static_ipv4_configuration()
{
    char buffer[512];
    (void)do_test_set_static_ipv4_config(NULL, buffer, sizeof(buffer));
}

/*!\test
 * Addresses such as "192.168.060.000" are converted to "192.168.60.0".
 *
 * Connman (and most other software) doesn't like leading zeros in IP addresses
 * because they look like octal numbers. In fact, \c inet_pton(3) also chokes
 * on those.
 */
void test_leading_zeros_are_removed_from_ipv4_addresses()
{
    start_ipv4_config(Connman::Technology::ETHERNET);

    auto *reg = lookup_register_expect_handlers(56,
                                                dcpregs_read_56_ipv4_address,
                                                dcpregs_write_56_ipv4_address);

    static const std::array<std::pair<const char *, const char *>, 3> addresses_with_zeros =
    {
        std::make_pair("123.045.006.100", "123.45.6.100"),
        std::make_pair("135.07.80.010",   "135.7.80.10"),
        std::make_pair("009.000.00.0",    "9.0.0.0"),
    };

    for(const auto &p : addresses_with_zeros)
    {
        cppcut_assert_equal(0, reg->write_handler(reinterpret_cast<const uint8_t *>(p.first), strlen(p.first)));

        uint8_t buffer[32];
        const ssize_t len = reg->read_handler(buffer, sizeof(buffer));
        buffer[sizeof(buffer) - 1] = '\0';
        cppcut_assert_equal(p.second, reinterpret_cast<const char *>(buffer));
        cppcut_assert_equal(ssize_t(strlen(p.second) + 1), len);
    }
}

/*!\test
 * Initial enabling of DHCPv4 generates a network preferences file.
 */
void test_set_initial_dhcp_ipv4_configuration()
{
    char buffer[512];
    (void)do_test_set_dhcp_ipv4_config(NULL, buffer, sizeof(buffer));
}

/*!\test
 * Setting static IPv4 configuration while a DHCPv4 configuration is active
 * rewrites the network preferences file.
 */
void test_switch_to_dhcp_ipv4_configuration()
{
    char config_file_buffer[512];
    const struct os_mapped_file_data config_file =
    {
        .fd = expected_os_map_file_to_memory_fd,
        .ptr = config_file_buffer,
        .length = do_test_set_static_ipv4_config(NULL, config_file_buffer,
                                                 sizeof(config_file_buffer)),
    };

    os_write_buffer.clear();

    char new_config_file_buffer[512];
    (void)do_test_set_dhcp_ipv4_config(&config_file, new_config_file_buffer,
                                       sizeof(new_config_file_buffer));
}

/*!\test
 * Enabling DHCPv4 while a static IPv4 configuration is active rewrites the
 * network preferences file.
 */
void test_switch_to_static_ipv4_configuration()
{
    char config_file_buffer[512];
    const struct os_mapped_file_data config_file =
    {
        .fd = expected_os_map_file_to_memory_fd,
        .ptr = config_file_buffer,
        .length = do_test_set_dhcp_ipv4_config(NULL, config_file_buffer,
                                               sizeof(config_file_buffer)),
    };

    os_write_buffer.clear();

    char new_config_file_buffer[512];
    (void)do_test_set_static_ipv4_config(&config_file, new_config_file_buffer,
                                         sizeof(new_config_file_buffer));
}

/*!\test
 * Only values 0 and 1 are valid parameters for register 55.
 */
void test_dhcp_parameter_boundaries()
{
    start_ipv4_config(Connman::Technology::ETHERNET);

    auto *reg = lookup_register_expect_handlers(55,
                                                dcpregs_read_55_dhcp_enabled,
                                                dcpregs_write_55_dhcp_enabled);

    uint8_t buffer = 2;

    mock_messages->expect_msg_error_formatted(EINVAL, LOG_ERR,
        "Received invalid DHCP configuration parameter 0x02 (Invalid argument)");
    cppcut_assert_equal(-1, reg->write_handler(&buffer, 1));

    buffer = UINT8_MAX;

    mock_messages->expect_msg_error_formatted(EINVAL, LOG_ERR,
        "Received invalid DHCP configuration parameter 0xff (Invalid argument)");
    cppcut_assert_equal(-1, reg->write_handler(&buffer, 1));
}

/*!\test
 * Switching DHCP off and setting no IPv4 configuration tells us to disable the
 * interface for IPv4.
 */
void test_explicitly_disabling_dhcp_disables_whole_interface()
{
    start_ipv4_config(Connman::Technology::ETHERNET);

    auto *reg = lookup_register_expect_handlers(55,
                                                dcpregs_read_55_dhcp_enabled,
                                                dcpregs_write_55_dhcp_enabled);

    static const uint8_t zero = 0;

    mock_messages->expect_msg_info_formatted("Disable DHCP");
    cppcut_assert_equal(0, reg->write_handler(&zero, 1));

    mock_messages->expect_msg_vinfo_formatted(MESSAGE_LEVEL_IMPORTANT,
        "Writing new network configuration for MAC address C4:FD:EC:AF:DE:AD");

    struct os_mapped_file_data file_with_written_default_contents = { .fd = -1 };
    std::vector<char> written_default_contents;
    mock_os->expect_os_map_file_to_memory(-1, false, network_config_file);
    expect_create_default_network_preferences(file_with_written_default_contents,
                                              written_default_contents, 4);

    mock_messages->expect_msg_error_formatted(0, LOG_WARNING,
        "Disabling IPv4 on interface C4:FD:EC:AF:DE:AD because DHCPv4 "
        "was disabled and static IPv4 configuration was not sent");

    mock_os->expect_os_file_new(expected_os_write_fd, network_config_file);
    for(int i = 0; i < 2 * 3 + 3 * 4; ++i)
        mock_os->expect_os_write_from_buffer_callback(write_from_buffer_callback);
    mock_os->expect_os_file_close(expected_os_write_fd);
    mock_os->expect_os_sync_dir(network_config_path);

    commit_ipv4_config(NWPREFSTECH_ETHERNET);

    static const char expected_config_file_format[] =
        "[ethernet]\n"
        "MAC = %s\n"
        "[wifi]\n"
        "MAC = %s\n"
        "DHCP = yes\n"
        ;

    char buffer[512];
    snprintf(buffer, sizeof(buffer), expected_config_file_format,
             ethernet_mac_address, wlan_mac_address);

    size_t written_config_file_length = strlen(buffer);

    cut_assert_equal_memory(buffer, written_config_file_length,
                            os_write_buffer.data(), os_write_buffer.size());
}

/*!\test
 * When being asked for DHCP mode in normal mode, Connman is consulted
 * (reporting "disabled" in this test).
 */
void test_read_dhcp_mode_in_normal_mode_with_dhcp_disabled()
{
    assume_interface_is_active<Connman::Technology::ETHERNET>(
        [] (const Connman::ServiceData &sdata)
        {
            cut_assert_true(sdata.ip_settings_v4_.is_known());
            cut_assert_true(sdata.ip_configuration_v4_.is_known());
        },
        [] (Connman::ServiceData &sdata)
        {
            sdata.ip_settings_v4_.get_rw().set_dhcp_method(Connman::DHCPV4Method::MANUAL);
            sdata.ip_configuration_v4_.get_rw().set_dhcp_method(Connman::DHCPV4Method::MANUAL);
        });

    auto *reg = lookup_register_expect_handlers(55,
                                                dcpregs_read_55_dhcp_enabled,
                                                dcpregs_write_55_dhcp_enabled);

    uint8_t buffer = UINT8_MAX;
    cppcut_assert_equal(ssize_t(1), reg->read_handler(&buffer, 1));

    cppcut_assert_equal(0, int(buffer));
}

/*!\test
 * When being asked for DHCP mode in normal mode, Connman is consulted
 * (reporting "enabled" in this test).
 */
void test_read_dhcp_mode_in_normal_mode_with_dhcp_enabled()
{
    assume_interface_is_active<Connman::Technology::ETHERNET>(
        [] (const Connman::ServiceData &sdata)
        {
            cut_assert_true(sdata.ip_settings_v4_.is_known());
            cut_assert_true(sdata.ip_settings_v4_.get().get_dhcp_method() == Connman::DHCPV4Method::ON);
            cut_assert_true(sdata.ip_configuration_v4_.is_known());
            cut_assert_true(sdata.ip_configuration_v4_.get().get_dhcp_method() == Connman::DHCPV4Method::ON);
        },
        nullptr);

    auto *reg = lookup_register_expect_handlers(55,
                                                dcpregs_read_55_dhcp_enabled,
                                                dcpregs_write_55_dhcp_enabled);

    uint8_t buffer = UINT8_MAX;
    cppcut_assert_equal(ssize_t(1), reg->read_handler(&buffer, 1));

    cppcut_assert_equal(1, int(buffer));
}

/*!\test
 * When being asked for DHCP mode in edit mode, Connman is consulted if the
 * mode has not been set during this edit session.
 */
void test_read_dhcp_mode_in_edit_mode_before_any_changes()
{
    start_ipv4_config(Connman::Technology::ETHERNET);

    auto *reg = lookup_register_expect_handlers(55,
                                                dcpregs_read_55_dhcp_enabled,
                                                dcpregs_write_55_dhcp_enabled);

    uint8_t buffer = UINT8_MAX;
    cppcut_assert_equal(ssize_t(1), reg->read_handler(&buffer, 1));

    cppcut_assert_equal(1, int(buffer));
}

/*!\test
 * When being asked for DHCP mode in edit mode, the mode written during this
 * edit session is returned.
 */
void test_read_dhcp_mode_in_edit_mode_after_change()
{
    start_ipv4_config(Connman::Technology::ETHERNET);

    auto *reg = lookup_register_expect_handlers(55,
                                                dcpregs_read_55_dhcp_enabled,
                                                dcpregs_write_55_dhcp_enabled);

    mock_messages->expect_msg_info_formatted("Enable DHCP");
    static const uint8_t one = 1;
    cppcut_assert_equal(0, reg->write_handler(&one, 1));

    uint8_t buffer = UINT8_MAX;
    cppcut_assert_equal(ssize_t(1), reg->read_handler(&buffer, 1));

    cppcut_assert_equal(1, int(buffer));
}

template <uint8_t Register>
struct RegisterTraits;

template <>
struct RegisterTraits<56U>
{
    static constexpr auto expected_read_handler = &dcpregs_read_56_ipv4_address;
    static constexpr auto expected_write_handler = &dcpregs_write_56_ipv4_address;
    static constexpr auto &expected_address = standard_ipv4_address;
};

template <>
struct RegisterTraits<57U>
{
    static constexpr auto expected_read_handler = &dcpregs_read_57_ipv4_netmask;
    static constexpr auto expected_write_handler = &dcpregs_write_57_ipv4_netmask;
    static constexpr auto &expected_address = standard_ipv4_netmask;
};

template <>
struct RegisterTraits<58U>
{
    static constexpr auto expected_read_handler = &dcpregs_read_58_ipv4_gateway;
    static constexpr auto expected_write_handler = &dcpregs_write_58_ipv4_gateway;
    static constexpr auto &expected_address = standard_ipv4_gateway;
};

template <>
struct RegisterTraits<62U>
{
    static constexpr auto expected_read_handler = &dcpregs_read_62_primary_dns;
    static constexpr auto expected_write_handler = &dcpregs_write_62_primary_dns;
    static constexpr auto &expected_address = standard_dns1_address;
};

template <>
struct RegisterTraits<63U>
{
    static constexpr auto expected_read_handler = &dcpregs_read_63_secondary_dns;
    static constexpr auto expected_write_handler = &dcpregs_write_63_secondary_dns;
    static constexpr auto &expected_address = standard_dns2_address;
};

template <uint8_t Register, typename RegTraits = RegisterTraits<Register>>
static void read_ipv4_parameter_in_normal_mode()
{
    auto *reg = lookup_register_expect_handlers(Register,
                                                RegTraits::expected_read_handler,
                                                RegTraits::expected_write_handler);
    uint8_t buffer[50];
    memset(buffer, UINT8_MAX, sizeof(buffer));

    cppcut_assert_equal(ssize_t(sizeof(RegTraits::expected_address)),
                        reg->read_handler(buffer, sizeof(buffer)));

    cut_assert_equal_memory(RegTraits::expected_address, sizeof(RegTraits::expected_address),
                            buffer, sizeof(RegTraits::expected_address));
}

template <uint8_t Register, typename RegTraits = RegisterTraits<Register>>
static void read_ipv4_parameter_in_edit_mode_before_any_changes()
{
    start_ipv4_config(Connman::Technology::ETHERNET);

    auto *reg = lookup_register_expect_handlers(Register,
                                                RegTraits::expected_read_handler,
                                                RegTraits::expected_write_handler);
    uint8_t buffer[50];
    memset(buffer, UINT8_MAX, sizeof(buffer));

    cppcut_assert_equal(ssize_t(sizeof(RegTraits::expected_address)),
                        reg->read_handler(buffer, sizeof(buffer)));

    cut_assert_equal_memory(RegTraits::expected_address, sizeof(RegTraits::expected_address),
                            buffer, sizeof(RegTraits::expected_address));
}

template <uint8_t Register, typename RegTraits = RegisterTraits<Register>>
static void read_ipv4_parameter_in_edit_mode_after_change()
{
    start_ipv4_config(Connman::Technology::ETHERNET);

    auto *reg = lookup_register_expect_handlers(Register,
                                                RegTraits::expected_read_handler,
                                                RegTraits::expected_write_handler);
    cppcut_assert_equal(0, reg->write_handler((uint8_t *)standard_ipv4_address,
                                              sizeof(standard_ipv4_address)));

    uint8_t buffer[4 + 16 + 4];
    memset(buffer, UINT8_MAX, sizeof(buffer));
    cppcut_assert_operator(sizeof(standard_ipv4_address), <=, sizeof(buffer));

    cppcut_assert_equal(ssize_t(sizeof(standard_ipv4_address)),
                        reg->read_handler(buffer + 4, sizeof(standard_ipv4_address)));

    cut_assert_equal_memory(standard_ipv4_address, sizeof(standard_ipv4_address), buffer + 4, sizeof(standard_ipv4_address));

    static const uint8_t red_zone_bytes[] =
    {
        UINT8_MAX, UINT8_MAX, UINT8_MAX, UINT8_MAX
    };

    cut_assert_equal_memory(red_zone_bytes, sizeof(red_zone_bytes),
                            buffer, sizeof(red_zone_bytes));
    cut_assert_equal_memory(red_zone_bytes, sizeof(red_zone_bytes),
                            buffer + sizeof(standard_ipv4_address) + sizeof(red_zone_bytes),
                            sizeof(red_zone_bytes));
}

/*!\test
 * When being asked for the IPv4 address in normal mode, Connman is consulted.
 */
void test_read_ipv4_address_in_normal_mode()
{
    read_ipv4_parameter_in_normal_mode<56>();
}

/*!\test
 * When being asked for the IPv4 address in edit mode, Connman is consulted if
 * the address has not been set during this edit session.
 */
void test_read_ipv4_address_in_edit_mode_before_any_changes()
{
    read_ipv4_parameter_in_edit_mode_before_any_changes<56>();
}

/*!\test
 * When being asked for the IPv4 address in edit mode, the address written
 * during this edit session is returned.
 */
void test_read_ipv4_address_in_edit_mode_after_change()
{
    read_ipv4_parameter_in_edit_mode_after_change<56>();
}

/*!\test
 * When being asked for the IPv4 netmask in normal mode, Connman is consulted.
 */
void test_read_ipv4_netmask_in_normal_mode()
{
    read_ipv4_parameter_in_normal_mode<57>();
}

/*!\test
 * When being asked for the IPv4 netmask in edit mode, Connman is consulted if
 * the mask has not been set during this edit session.
 */
void test_read_ipv4_netmask_in_edit_mode_before_any_changes()
{
    read_ipv4_parameter_in_edit_mode_before_any_changes<57>();
}

/*!\test
 * When being asked for the IPv4 netmask in edit mode, the address written
 * during this edit session is returned.
 */
void test_read_ipv4_netmask_in_edit_mode_after_change()
{
    read_ipv4_parameter_in_edit_mode_after_change<57>();
}

/*!\test
 * When being asked for the IPv4 gateway in normal mode, Connman is consulted.
 */
void test_read_ipv4_gateway_in_normal_mode()
{
    read_ipv4_parameter_in_normal_mode<58>();
}

/*!\test
 * When being asked for the IPv4 gateway in edit mode, Connman is consulted if
 * the gateway has not been set during this edit session.
 */
void test_read_ipv4_gateway_in_edit_mode_before_any_changes()
{
    read_ipv4_parameter_in_edit_mode_before_any_changes<58>();
}

/*!\test
 * When being asked for the IPv4 gateway in edit mode, the gateway written
 * during this edit session is returned.
 */
void test_read_ipv4_gateway_in_edit_mode_after_change()
{
    read_ipv4_parameter_in_edit_mode_after_change<58>();
}

template <uint8_t Register, typename RegTraits = RegisterTraits<Register>>
static void set_one_dns_server()
{
    char config_file_buffer[512];
    const struct os_mapped_file_data config_file =
    {
        .fd = expected_os_map_file_to_memory_fd,
        .ptr = config_file_buffer,
        .length = do_test_set_static_ipv4_config(NULL, config_file_buffer,
                                                 sizeof(config_file_buffer)),
    };

    os_write_buffer.clear();

    assume_interface_is_active<Connman::Technology::ETHERNET>(
        nullptr,
        [] (Connman::ServiceData &sdata)
        {
            sdata.dns_servers_.set_unknown();
        });

    start_ipv4_config(Connman::Technology::ETHERNET);

    auto *reg = lookup_register_expect_handlers(Register,
                                                RegTraits::expected_read_handler,
                                                RegTraits::expected_write_handler);
    cppcut_assert_equal(0, reg->write_handler(reinterpret_cast<const uint8_t *>(RegTraits::expected_address), sizeof(RegTraits::expected_address)));

    mock_messages->expect_msg_vinfo_formatted(MESSAGE_LEVEL_IMPORTANT,
        "Writing new network configuration for MAC address C4:FD:EC:AF:DE:AD");
    mock_os->expect_os_map_file_to_memory(&config_file, network_config_file);
    mock_os->expect_os_unmap_file(&config_file);
    mock_os->expect_os_file_new(expected_os_write_fd, network_config_file);
    for(int i = 0; i < 2 * 3 + 8 * 4; ++i)
        mock_os->expect_os_write_from_buffer_callback(write_from_buffer_callback);
    mock_os->expect_os_file_close(expected_os_write_fd);
    mock_os->expect_os_sync_dir(network_config_path);

    commit_ipv4_config(NWPREFSTECH_ETHERNET);

    static const char expected_config_file_format[] =
        "[ethernet]\n"
        "MAC = %s\n"
        "DHCP = no\n"
        "IPv4Address = %s\n"
        "IPv4Netmask = %s\n"
        "IPv4Gateway = %s\n"
        "PrimaryDNS = %s\n"
        "[wifi]\n"
        "MAC = %s\n"
        "DHCP = yes\n"
        ;

    char new_config_file_buffer[512];
    snprintf(new_config_file_buffer, sizeof(new_config_file_buffer),
             expected_config_file_format,
             ethernet_mac_address, standard_ipv4_address,
             standard_ipv4_netmask, standard_ipv4_gateway,
             RegTraits::expected_address, wlan_mac_address);

    size_t written_config_file_length = strlen(new_config_file_buffer);

    cut_assert_equal_memory(new_config_file_buffer, written_config_file_length,
                            os_write_buffer.data(), os_write_buffer.size());
}

/*!\test
 * Add primary DNS server address to static IPv4 configuration without
 * previously defined DNS servers.
 */
void test_set_only_first_dns_server()
{
    set_one_dns_server<62>();
}

/*!\test
 * Add secondary DNS server address to static IPv4 configuration without
 * previously defined DNS servers.
 *
 * Since this is the only address sent to the device, it becomes the primary
 * DNS server.
 */
void test_set_only_second_dns_server()
{
    set_one_dns_server<63>();
}

/*!\test
 * Add two DNS servers to static IPv4 configuration without previously defined
 * DNS servers.
 */
void test_set_both_dns_servers()
{
    char config_file_buffer[512];
    const struct os_mapped_file_data config_file =
    {
        .fd = expected_os_map_file_to_memory_fd,
        .ptr = config_file_buffer,
        .length = do_test_set_static_ipv4_config(NULL, config_file_buffer,
                                                 sizeof(config_file_buffer)),
    };

    os_write_buffer.clear();

    start_ipv4_config(Connman::Technology::ETHERNET);

    auto *reg = lookup_register_expect_handlers(62,
                                                dcpregs_read_62_primary_dns,
                                                dcpregs_write_62_primary_dns);
    cppcut_assert_equal(0, reg->write_handler(reinterpret_cast<const uint8_t *>(standard_dns1_address),
                                              sizeof(standard_dns1_address)));

    reg = lookup_register_expect_handlers(63,
                                          dcpregs_read_63_secondary_dns,
                                          dcpregs_write_63_secondary_dns);
    cppcut_assert_equal(0, reg->write_handler(reinterpret_cast<const uint8_t *>(standard_dns2_address),
                                              sizeof(standard_dns2_address)));

    mock_messages->expect_msg_vinfo_formatted(MESSAGE_LEVEL_IMPORTANT,
        "Writing new network configuration for MAC address C4:FD:EC:AF:DE:AD");
    mock_os->expect_os_map_file_to_memory(&config_file, network_config_file);
    mock_os->expect_os_unmap_file(&config_file);
    mock_os->expect_os_file_new(expected_os_write_fd, network_config_file);
    for(int i = 0; i < 2 * 3 + 9 * 4; ++i)
        mock_os->expect_os_write_from_buffer_callback(write_from_buffer_callback);
    mock_os->expect_os_file_close(expected_os_write_fd);
    mock_os->expect_os_sync_dir(network_config_path);

    commit_ipv4_config(NWPREFSTECH_ETHERNET);

    static const char expected_config_file_format[] =
        "[ethernet]\n"
        "MAC = %s\n"
        "DHCP = no\n"
        "IPv4Address = %s\n"
        "IPv4Netmask = %s\n"
        "IPv4Gateway = %s\n"
        "PrimaryDNS = %s\n"
        "SecondaryDNS = %s\n"
        "[wifi]\n"
        "MAC = %s\n"
        "DHCP = yes\n"
        ;

    char new_config_file_buffer[512];
    snprintf(new_config_file_buffer, sizeof(new_config_file_buffer),
             expected_config_file_format,
             ethernet_mac_address, standard_ipv4_address,
             standard_ipv4_netmask, standard_ipv4_gateway,
             standard_dns1_address, standard_dns2_address, wlan_mac_address);

    size_t written_config_file_length = strlen(new_config_file_buffer);

    cut_assert_equal_memory(new_config_file_buffer, written_config_file_length,
                            os_write_buffer.data(), os_write_buffer.size());
}

/*!\test
 * Read out the primary DNS in edit mode, Connman is consulted if the primary
 * DNS server has not been set during this edit session.
 */
void test_read_primary_dns_in_edit_mode_before_any_changes()
{
    start_ipv4_config(Connman::Technology::ETHERNET);

    auto *reg = lookup_register_expect_handlers(62,
                                                dcpregs_read_62_primary_dns,
                                                dcpregs_write_62_primary_dns);

    char buffer[128];

    ssize_t dns_server_size = reg->read_handler(reinterpret_cast<uint8_t *>(buffer), sizeof(buffer));

    cppcut_assert_equal(ssize_t(sizeof(standard_dns1_address)), dns_server_size);
    cppcut_assert_equal(standard_dns1_address, static_cast<const char *>(buffer));

    commit_ipv4_config(NWPREFSTECH_UNKNOWN);
}

/*!\test
 * Read out the secondary DNS in edit mode, Connman is consulted if the
 * secondary DNS server has not been set during this edit session.
 */
void test_read_secondary_dns_in_edit_mode_before_any_changes()
{
    start_ipv4_config(Connman::Technology::ETHERNET);

    auto *reg = lookup_register_expect_handlers(63,
                                                dcpregs_read_63_secondary_dns,
                                                dcpregs_write_63_secondary_dns);

    char buffer[128];

    ssize_t dns_server_size = reg->read_handler(reinterpret_cast<uint8_t *>(buffer), sizeof(buffer));

    cppcut_assert_equal(ssize_t(sizeof(standard_dns2_address)), dns_server_size);
    cppcut_assert_equal(standard_dns2_address, static_cast<const char *>(buffer));

    commit_ipv4_config(NWPREFSTECH_UNKNOWN);
}

/*!\test
 * Given two previously defined DNS servers, replace the primary one.
 */
void test_replace_primary_dns_server_of_two_servers()
{
    start_ipv4_config(Connman::Technology::ETHERNET);

    static constexpr char new_primary_dns[] = "50.60.117.208";

    auto *reg = lookup_register_expect_handlers(62,
                                                dcpregs_read_62_primary_dns,
                                                dcpregs_write_62_primary_dns);

    cppcut_assert_equal(0, reg->write_handler(reinterpret_cast<const uint8_t *>(new_primary_dns),
                                              sizeof(new_primary_dns)));

    mock_messages->expect_msg_vinfo_formatted(MESSAGE_LEVEL_IMPORTANT,
        "Writing new network configuration for MAC address C4:FD:EC:AF:DE:AD");

    struct os_mapped_file_data file_with_written_default_contents = { .fd = -1 };
    std::vector<char> written_default_contents;
    mock_os->expect_os_map_file_to_memory(-1, false, network_config_file);
    expect_create_default_network_preferences(file_with_written_default_contents,
                                              written_default_contents, 4);

    mock_os->expect_os_file_new(expected_os_write_fd, network_config_file);
    for(int i = 0; i < 2 * 3 + 6 * 4; ++i)
        mock_os->expect_os_write_from_buffer_callback(write_from_buffer_callback);
    mock_os->expect_os_file_close(expected_os_write_fd);
    mock_os->expect_os_sync_dir(network_config_path);

    commit_ipv4_config(NWPREFSTECH_ETHERNET);

    static const char expected_config_file_format[] =
        "[ethernet]\n"
        "MAC = %s\n"
        "DHCP = yes\n"
        "PrimaryDNS = %s\n"
        "SecondaryDNS = %s\n"
        "[wifi]\n"
        "MAC = %s\n"
        "DHCP = yes\n"
        ;

    char output_config_file[512];

    snprintf(output_config_file, sizeof(output_config_file),
             expected_config_file_format,
             ethernet_mac_address, new_primary_dns, standard_dns2_address,
             wlan_mac_address);

    size_t output_config_file_length = strlen(output_config_file);

    cut_assert_equal_memory(output_config_file, output_config_file_length,
                            os_write_buffer.data(), os_write_buffer.size());
}

/*!\test
 * Given two previously defined DNS servers, replace the secondary one.
 */
void test_replace_secondary_dns_server_of_two_servers()
{
    start_ipv4_config(Connman::Technology::ETHERNET);

    static constexpr char new_secondary_dns[] = "50.60.117.209";

    auto *reg = lookup_register_expect_handlers(63,
                                                dcpregs_read_63_secondary_dns,
                                                dcpregs_write_63_secondary_dns);

    cppcut_assert_equal(0, reg->write_handler(reinterpret_cast<const uint8_t *>(new_secondary_dns),
                                              sizeof(new_secondary_dns)));

    mock_messages->expect_msg_vinfo_formatted(MESSAGE_LEVEL_IMPORTANT,
        "Writing new network configuration for MAC address C4:FD:EC:AF:DE:AD");

    struct os_mapped_file_data file_with_written_default_contents = { .fd = -1 };
    std::vector<char> written_default_contents;
    mock_os->expect_os_map_file_to_memory(-1, false, network_config_file);
    expect_create_default_network_preferences(file_with_written_default_contents,
                                              written_default_contents, 4);

    mock_os->expect_os_file_new(expected_os_write_fd, network_config_file);
    for(int i = 0; i < 2 * 3 + 6 * 4; ++i)
        mock_os->expect_os_write_from_buffer_callback(write_from_buffer_callback);
    mock_os->expect_os_file_close(expected_os_write_fd);
    mock_os->expect_os_sync_dir(network_config_path);

    commit_ipv4_config(NWPREFSTECH_ETHERNET);

    static const char expected_config_file_format[] =
        "[ethernet]\n"
        "MAC = %s\n"
        "DHCP = yes\n"
        "PrimaryDNS = %s\n"
        "SecondaryDNS = %s\n"
        "[wifi]\n"
        "MAC = %s\n"
        "DHCP = yes\n"
        ;

    char output_config_file[512];

    snprintf(output_config_file, sizeof(output_config_file),
             expected_config_file_format,
             ethernet_mac_address, standard_dns1_address, new_secondary_dns,
             wlan_mac_address);

    size_t output_config_file_length = strlen(output_config_file);

    cut_assert_equal_memory(output_config_file, output_config_file_length,
                            os_write_buffer.data(), os_write_buffer.size());
}

/*!\test
 * Given one previously defined DNS server, add a secondary one.
 */
void test_add_secondary_dns_server_to_primary_server()
{
    static constexpr char assumed_primary_dns[] = "213.1.92.9";

    inject_service_changes(ethernet_name,
                           [] (Connman::ServiceData &sdata)
                           {
                               sdata.dns_servers_.get_rw().clear();
                               sdata.dns_servers_.get_rw().push_back(assumed_primary_dns);
                           });

    start_ipv4_config(Connman::Technology::ETHERNET);

    auto *reg = lookup_register_expect_handlers(63,
                                                dcpregs_read_63_secondary_dns,
                                                dcpregs_write_63_secondary_dns);

    cppcut_assert_equal(0, reg->write_handler(reinterpret_cast<const uint8_t *>(standard_dns2_address),
                                              sizeof(standard_dns2_address)));

    mock_messages->expect_msg_vinfo_formatted(MESSAGE_LEVEL_IMPORTANT,
        "Writing new network configuration for MAC address C4:FD:EC:AF:DE:AD");

    struct os_mapped_file_data file_with_written_default_contents = { .fd = -1 };
    std::vector<char> written_default_contents;
    mock_os->expect_os_map_file_to_memory(-1, false, network_config_file);
    expect_create_default_network_preferences(file_with_written_default_contents,
                                              written_default_contents, 4);

    mock_os->expect_os_file_new(expected_os_write_fd, network_config_file);
    for(int i = 0; i < 2 * 3 + 6 * 4; ++i)
        mock_os->expect_os_write_from_buffer_callback(write_from_buffer_callback);
    mock_os->expect_os_file_close(expected_os_write_fd);
    mock_os->expect_os_sync_dir(network_config_path);

    commit_ipv4_config(NWPREFSTECH_ETHERNET);

    static const char expected_config_file_format[] =
        "[ethernet]\n"
        "MAC = %s\n"
        "DHCP = yes\n"
        "PrimaryDNS = %s\n"
        "SecondaryDNS = %s\n"
        "[wifi]\n"
        "MAC = %s\n"
        "DHCP = yes\n"
        ;

    char output_config_file[512];

    snprintf(output_config_file, sizeof(output_config_file),
             expected_config_file_format,
             ethernet_mac_address, assumed_primary_dns, standard_dns2_address,
             wlan_mac_address);

    size_t output_config_file_length = strlen(output_config_file);

    cut_assert_equal_memory(output_config_file, output_config_file_length,
                            os_write_buffer.data(), os_write_buffer.size());
}

/*!\test
 * WPA passphrase for Ethernet connections is ignored and not written to file.
 */
void test_set_wlan_security_mode_on_ethernet_service_is_ignored()
{
    start_ipv4_config(Connman::Technology::ETHERNET);

    auto *reg = lookup_register_expect_handlers(92,
                                                dcpregs_read_92_wlan_security,
                                                dcpregs_write_92_wlan_security);
    cppcut_assert_equal(0, reg->write_handler(reinterpret_cast<const uint8_t *>("none"), 4));

    mock_messages->expect_msg_vinfo_formatted(MESSAGE_LEVEL_IMPORTANT,
        "Writing new network configuration for MAC address C4:FD:EC:AF:DE:AD");

    struct os_mapped_file_data file_with_written_default_contents = { .fd = -1 };
    std::vector<char> written_default_contents;
    mock_os->expect_os_map_file_to_memory(-1, false, network_config_file);
    expect_create_default_network_preferences(file_with_written_default_contents,
                                              written_default_contents, 4);

    mock_messages->expect_msg_vinfo(MESSAGE_LEVEL_IMPORTANT,
                                    "Ignoring wireless parameters for active wired interface");

    mock_os->expect_os_file_new(expected_os_write_fd, network_config_file);
    for(int i = 0; i < 2 * 3 + 4 * 4; ++i)
        mock_os->expect_os_write_from_buffer_callback(write_from_buffer_callback);
    mock_os->expect_os_file_close(expected_os_write_fd);
    mock_os->expect_os_sync_dir(network_config_path);

    commit_ipv4_config(NWPREFSTECH_ETHERNET);

    expect_default_network_preferences_content(os_write_buffer);
}

/*!\test
 * There is no wireless security mode for Ethernet connections.
 */
void test_get_wlan_security_mode_for_ethernet_returns_error()
{
    uint8_t buffer[64];
    memset(buffer, UINT8_MAX, sizeof(buffer));

    auto *reg = lookup_register_expect_handlers(92,
                                                dcpregs_read_92_wlan_security,
                                                dcpregs_write_92_wlan_security);

    cppcut_assert_equal(ssize_t(-1), reg->read_handler(buffer, sizeof(buffer)));
    cppcut_assert_equal(uint8_t(0), buffer[0]);
    cppcut_assert_equal(uint8_t(UINT8_MAX), buffer[1]);
}

static void set_wlan_name(const char *wps_name)
{
    cppcut_assert_not_null(wps_name);

    auto *reg = lookup_register_expect_handlers(94,
                                                dcpregs_read_94_ssid,
                                                dcpregs_write_94_ssid);

    cppcut_assert_equal(0,
                        reg->write_handler(reinterpret_cast<const uint8_t *>(wps_name),
                                           strlen(wps_name)));
}

static void set_wlan_name(const std::vector<uint8_t> &wps_ssid)
{
    cut_assert_false(wps_ssid.empty());

    auto *reg = lookup_register_expect_handlers(94,
                                                dcpregs_read_94_ssid,
                                                dcpregs_write_94_ssid);

    cppcut_assert_equal(0, reg->write_handler(wps_ssid.data(), wps_ssid.size()));
}

static void set_wlan_security_mode(const char *requested_security_mode,
                                   bool expecting_configuration_file_be_written = true,
                                   const char *wps_name = nullptr,
                                   const std::vector<uint8_t> *wps_ssid = nullptr)
{
    cppcut_assert_not_null(requested_security_mode);

    assume_wlan_interface_is_active();

    start_ipv4_config(Connman::Technology::WLAN);

    auto *reg = lookup_register_expect_handlers(92,
                                                dcpregs_read_92_wlan_security,
                                                dcpregs_write_92_wlan_security);
    cppcut_assert_equal(0, reg->write_handler(reinterpret_cast<const uint8_t *>(requested_security_mode), strlen(requested_security_mode)));

    mock_messages->expect_msg_vinfo_formatted(MESSAGE_LEVEL_IMPORTANT,
        "Writing new network configuration for MAC address B4:DD:EA:DB:EE:F1");

    struct os_mapped_file_data file_with_written_default_contents = { .fd = -1 };
    std::vector<char> written_default_contents;
    mock_os->expect_os_map_file_to_memory(-1, false, network_config_file);
    expect_create_default_network_preferences(file_with_written_default_contents,
                                              written_default_contents, 4);

    if(expecting_configuration_file_be_written)
    {
        mock_os->expect_os_file_new(expected_os_write_fd, network_config_file);
        for(int i = 0; i < 2 * 3 + (2 + 3) * 4; ++i)
            mock_os->expect_os_write_from_buffer_callback(write_from_buffer_callback);
        mock_os->expect_os_file_close(expected_os_write_fd);
        mock_os->expect_os_sync_dir(network_config_path);
    }

    if(wps_ssid != nullptr)
        set_wlan_name(*wps_ssid);
    else if(wps_name != nullptr)
        set_wlan_name(wps_name);

    const bool is_wps_abort(strcmp(requested_security_mode, "wps-abort") == 0);

    commit_ipv4_config(is_wps_abort ? NWPREFSTECH_UNKNOWN : NWPREFSTECH_WLAN,
                       0, expecting_configuration_file_be_written,
                       wps_name, wps_ssid, is_wps_abort);

    if(expecting_configuration_file_be_written)
    {
        static const char expected_config_file_format[] =
            "[ethernet]\n"
            "MAC = %s\n"
            "DHCP = yes\n"
            "[wifi]\n"
            "MAC = %s\n"
            "DHCP = yes\n"
            "Security = %s\n";

        char new_config_file_buffer[512];
        snprintf(new_config_file_buffer, sizeof(new_config_file_buffer),
                 expected_config_file_format, ethernet_mac_address,
                 wlan_mac_address, requested_security_mode);

        size_t written_config_file_length = strlen(new_config_file_buffer);

        cut_assert_equal_memory(new_config_file_buffer, written_config_file_length,
                                os_write_buffer.data(), os_write_buffer.size());
    }
}

/*!\test
 * Disable WLAN security.
 */
void test_set_wlan_security_mode_none()
{
    set_wlan_security_mode("none");
}

/*!\test
 * Set WLAN security mode to WPA/PSK.
 */
void test_set_wlan_security_mode_wpa_psk()
{
    set_wlan_security_mode("psk");
}

/*!\test
 * Set WLAN security mode to WPA EAP mode ("WPA Enterprise").
 */
void test_set_wlan_security_mode_wpa_eap()
{
    set_wlan_security_mode("ieee8021x");
}

/*!\test
 * Set WLAN security mode to WPS, name is given.
 */
void test_set_wlan_security_mode_wps_with_name()
{
    set_wlan_security_mode("wps", false, "MyNetwork", nullptr);
}

/*!\test
 * Set WLAN security mode to WPS, SSID is given.
 */
void test_set_wlan_security_mode_wps_with_ssid()
{
    const std::vector<uint8_t> ssid { 0x05, 0xfb, 0x81, 0xc2, 0x7a, };
    set_wlan_security_mode("wps", false, nullptr, &ssid);
}

/*!\test
 * Set WLAN security mode to WPS, scan mode.
 */
void test_set_wlan_security_mode_wps()
{
    set_wlan_security_mode("wps", false, nullptr, nullptr);
}

/*!\test
 * Set WLAN security mode to pseudo mode "wps-abort" to abort WPS.
 */
void test_set_wlan_security_mode_to_abort_wps()
{
    set_wlan_security_mode("wps-abort", false, nullptr, nullptr);
}

/*!\test
 * Setting WLAN security mode to WEP is not implemented yet.
 */
void test_set_wlan_security_mode_wep()
{
    assume_wlan_interface_is_active();

    start_ipv4_config(Connman::Technology::WLAN);

    auto *reg = lookup_register_expect_handlers(92,
                                                dcpregs_read_92_wlan_security,
                                                dcpregs_write_92_wlan_security);
    cppcut_assert_equal(0, reg->write_handler(reinterpret_cast<const uint8_t *>("wep"), 3));

    mock_messages->expect_msg_vinfo_formatted(MESSAGE_LEVEL_IMPORTANT,
        "Writing new network configuration for MAC address B4:DD:EA:DB:EE:F1");

    struct os_mapped_file_data file_with_written_default_contents = { .fd = -1 };
    std::vector<char> written_default_contents;
    mock_os->expect_os_map_file_to_memory(-1, false, network_config_file);
    expect_create_default_network_preferences(file_with_written_default_contents,
                                              written_default_contents, 4);

    mock_messages->expect_msg_error(0, LOG_CRIT,
                                    "BUG: Support for insecure WLAN mode "
                                    "\"WEP\" not implemented yet");
    mock_messages->expect_msg_error(EINVAL, LOG_ERR,
                                    "Cannot set WLAN parameters, security mode missing");

    commit_ipv4_config(NWPREFSTECH_UNKNOWN, -1);

    expect_default_network_preferences_content(written_default_contents);
}

/*!\test
 * Setting invalid WLAN security mode is detected when attempting to write
 * configuration.
 */
void test_set_invalid_wlan_security_mode()
{
    assume_wlan_interface_is_active();

    start_ipv4_config(Connman::Technology::WLAN);

    auto *reg = lookup_register_expect_handlers(92,
                                                dcpregs_read_92_wlan_security,
                                                dcpregs_write_92_wlan_security);
    cppcut_assert_equal(0, reg->write_handler(reinterpret_cast<const uint8_t *>("foo"), 3));

    mock_messages->expect_msg_vinfo_formatted(MESSAGE_LEVEL_IMPORTANT,
        "Writing new network configuration for MAC address B4:DD:EA:DB:EE:F1");

    struct os_mapped_file_data file_with_written_default_contents = { .fd = -1 };
    std::vector<char> written_default_contents;
    mock_os->expect_os_map_file_to_memory(-1, false, network_config_file);
    expect_create_default_network_preferences(file_with_written_default_contents,
                                              written_default_contents, 4);

    mock_messages->expect_msg_error_formatted(EINVAL, LOG_ERR,
                                              "Invalid WLAN security mode \"foo\" (Invalid argument)");
    mock_messages->expect_msg_error(EINVAL, LOG_ERR,
                                    "Cannot set WLAN parameters, security mode missing");

    commit_ipv4_config(NWPREFSTECH_UNKNOWN, -1);

    expect_default_network_preferences_content(written_default_contents);
}

static void get_wlan_security_mode(const char *assumed_connman_security_mode,
                                   const char *expected_error_message = nullptr)
{
    assume_interface_is_active<Connman::Technology::WLAN>(
        nullptr,
        [assumed_connman_security_mode]
        (Connman::ServiceData &sdata, Connman::TechData<Connman::Technology::WLAN> &tdata)
        {
            tdata.security_ = assumed_connman_security_mode;
        });

    static const uint8_t redzone_content[] =
    {
        UINT8_MAX, UINT8_MAX, UINT8_MAX, UINT8_MAX,
        UINT8_MAX, UINT8_MAX, UINT8_MAX, UINT8_MAX,
    };

    uint8_t buffer[32];
    memset(buffer, UINT8_MAX, sizeof(buffer));

    static constexpr const size_t read_size = sizeof(buffer) - 2 * sizeof(redzone_content);

    auto *reg = lookup_register_expect_handlers(92,
                                                dcpregs_read_92_wlan_security,
                                                dcpregs_write_92_wlan_security);
    uint8_t *const dest = &buffer[sizeof(redzone_content)];

    if(expected_error_message != nullptr)
        mock_messages->expect_msg_error_formatted(0, LOG_ERR,
                                                  expected_error_message);

    const ssize_t mode_length = reg->read_handler(dest, read_size);

    cppcut_assert_operator(ssize_t(0), <, mode_length);
    cppcut_assert_equal('\0', static_cast<char>(dest[mode_length - 1]));
    cppcut_assert_equal(assumed_connman_security_mode,
                        reinterpret_cast<char *>(dest));
    cut_assert_equal_memory(redzone_content, sizeof(redzone_content),
                            buffer, sizeof(redzone_content));
    cut_assert_equal_memory(redzone_content, sizeof(redzone_content),
                            buffer + sizeof(buffer) - sizeof(redzone_content),
                            sizeof(redzone_content));
}

/*!\test
 * Read out WLAN security mode when no security mode is enabled.
 */
void test_get_wlan_security_mode_assume_none()
{
    get_wlan_security_mode("none");
}

/*!\test
 * Read out WLAN security mode in WEP mode.
 */
void test_get_wlan_security_mode_assume_wep()
{
    get_wlan_security_mode("wep");
}

/*!\test
 * Read out WLAN security mode in WPA/WPA2 PSK mode.
 */
void test_get_wlan_security_mode_assume_psk()
{
    get_wlan_security_mode("psk");
}

/*!\test
 * Read out WLAN security mode in WPA EAP mode ("WPA Enterprise").
 */
void test_get_wlan_security_mode_assume_wpa_eap()
{
    get_wlan_security_mode("ieee8021x");
}

/*!\test
 * Read out WLAN security mode in some unknown future mode.
 *
 * This test shows that we are simply passing through any mode name that is
 * currently configured into Connman configuration.
 */
void test_get_wlan_security_mode_assume_unknown_mode()
{
    get_wlan_security_mode("fortknox");
}

static void set_passphrase_with_security_mode(const char *passphrase,
                                              size_t passphrase_size,
                                              const char *connman_security_mode)
{
    assume_wlan_interface_is_active();

    start_ipv4_config(Connman::Technology::WLAN);

    auto *reg = lookup_register_expect_handlers(102,
                                                dcpregs_read_102_passphrase,
                                                dcpregs_write_102_passphrase);
    cppcut_assert_equal(0, reg->write_handler(reinterpret_cast<const uint8_t *>(passphrase), passphrase_size));

    reg = lookup_register_expect_handlers(92,
                                          dcpregs_read_92_wlan_security,
                                          dcpregs_write_92_wlan_security);
    cppcut_assert_equal(0, reg->write_handler(reinterpret_cast<const uint8_t *>(connman_security_mode), strlen(connman_security_mode)));

    mock_messages->expect_msg_vinfo_formatted(MESSAGE_LEVEL_IMPORTANT,
        "Writing new network configuration for MAC address B4:DD:EA:DB:EE:F1");

    struct os_mapped_file_data file_with_written_default_contents = { .fd = -1 };
    std::vector<char> written_default_contents;
    mock_os->expect_os_map_file_to_memory(-1, false, network_config_file);
    expect_create_default_network_preferences(file_with_written_default_contents,
                                              written_default_contents, 4);

    mock_os->expect_os_file_new(expected_os_write_fd, network_config_file);

    if(strcmp(connman_security_mode, "none") == 0)
    {
        passphrase = "";
        passphrase_size = 0;
    }

    const int expected_number_of_writes =
        2 * 3 + (2 + 3 + ((passphrase_size == 0) ? 0 : 1)) * 4;

    for(int i = 0; i < expected_number_of_writes; ++i)
        mock_os->expect_os_write_from_buffer_callback(write_from_buffer_callback);

    mock_os->expect_os_file_close(expected_os_write_fd);
    mock_os->expect_os_sync_dir(network_config_path);

    commit_ipv4_config(NWPREFSTECH_WLAN);

    static const char expected_config_file_format[] =
        "[ethernet]\n"
        "MAC = %s\n"
        "DHCP = yes\n"
        "[wifi]\n"
        "MAC = %s\n"
        "DHCP = yes\n"
        "Security = %s\n"
        "Passphrase = %s\n";

    char new_config_file_buffer[512];
    snprintf(new_config_file_buffer, sizeof(new_config_file_buffer),
             expected_config_file_format, ethernet_mac_address,
             wlan_mac_address,
             connman_security_mode, passphrase);

    const size_t written_config_file_length =
        strlen(new_config_file_buffer) -
        ((passphrase_size == 0) ? 14 : 0);

    cut_assert_equal_memory(new_config_file_buffer, written_config_file_length,
                            os_write_buffer.data(), os_write_buffer.size());
}

/*!\test
 * Passphrase may be sent as ASCII string.
 */
void test_set_ascii_passphrase_with_psk_security_mode()
{
    static constexpr char ascii_passphrase[] = "My Secret 123&Foo~Bar";

    cppcut_assert_operator(size_t(64), >, sizeof(ascii_passphrase) - 1);
    set_passphrase_with_security_mode(ascii_passphrase, sizeof(ascii_passphrase) - 1,
                                      "psk");
}

/*!\test
 * Passphrase may be sent as string containing only hex characters.
 */
void test_set_hex_passphrase_with_psk_security_mode()
{
    static constexpr char hex_passphrase[] =
        "1234567890abcdef"
        "1234567890abcdef"
        "1234567890abcdef"
        "1234567890abcdef";

    cppcut_assert_equal(size_t(64), sizeof(hex_passphrase) - 1);
    set_passphrase_with_security_mode(hex_passphrase, sizeof(hex_passphrase) - 1,
                                      "psk");
}

/*!\test
 * ASCII passphrase lengths must be with certain limits.
 */
void test_ascii_passphrase_minimum_and_maximum_length()
{
    assume_wlan_interface_is_active();

    start_ipv4_config(Connman::Technology::WLAN);

    static constexpr char passphrase[] =
        "12345678901234567890"
        "abcdefghijklmnopqrst"
        "12345678901234567890"
        "1234";
    static auto *passphrase_arg = reinterpret_cast<const uint8_t *>(passphrase);

    auto *reg = lookup_register_expect_handlers(102,
                                                dcpregs_read_102_passphrase,
                                                dcpregs_write_102_passphrase);

    cppcut_assert_equal(0, reg->write_handler(passphrase_arg, 0));
    cppcut_assert_equal(0, reg->write_handler(passphrase_arg, 1));
    cppcut_assert_equal(0, reg->write_handler(passphrase_arg, 63));

    mock_messages->expect_msg_error_formatted(EINVAL, LOG_ERR,
        "Invalid passphrase: not a hex-string (Invalid argument)");
    cppcut_assert_equal(-1, reg->write_handler(passphrase_arg, 64));

    mock_messages->expect_msg_error_formatted(EINVAL, LOG_ERR,
        "Unexpected data length 65 (expected 0...64) (Invalid argument)");
    cppcut_assert_equal(-1, reg->write_handler(passphrase_arg,
                                               sizeof(passphrase)));
}

struct StringWithLength
{
    const size_t length_;
    const uint8_t *string_;

    StringWithLength(const StringWithLength &) = delete;
    StringWithLength &operator=(const StringWithLength &) = delete;
    StringWithLength(StringWithLength &&) = default;
    StringWithLength &operator=(StringWithLength &&) = delete;

    template <size_t Length>
    explicit StringWithLength(const char (&str)[Length]):
        length_(Length - 1),
        string_(reinterpret_cast<const uint8_t *>(str))
    {}
};

/*!\test
 * ASCII passphrase must contain characters in certain range
 */
void test_ascii_passphrase_character_set()
{
    assume_wlan_interface_is_active();

    start_ipv4_config(Connman::Technology::WLAN);

    auto *reg = lookup_register_expect_handlers(102,
                                                dcpregs_read_102_passphrase,
                                                dcpregs_write_102_passphrase);

    static const std::array<StringWithLength, 7> non_ascii_passphrases =
    {
        StringWithLength("\0""012345678ghij"),
        StringWithLength("01\0""2345678ghij"),
        StringWithLength("abcde\x01ghij"),
        StringWithLength("abcde\tfghij"),
        StringWithLength("\nabcdefghijklmno"),
        StringWithLength("abcdefghijklmno\x7f"),
        StringWithLength("abcdefghi\x1fklmno"),
    };

    for(const auto &str : non_ascii_passphrases)
    {
        mock_messages->expect_msg_error_formatted(EINVAL, LOG_ERR,
            "Invalid passphrase: expected ASCII passphrase (Invalid argument)");
        cppcut_assert_equal(-1, reg->write_handler(str.string_, str.length_));
    }
}

/*!\test
 * Passphrase with security mode "none" makes no sense and is ignored.
 */
void test_set_passphrase_with_security_mode_none_works()
{
    static constexpr char ascii_passphrase[] = "SuperSecret";

    cppcut_assert_operator(size_t(64), >, sizeof(ascii_passphrase) - 1);
    set_passphrase_with_security_mode(ascii_passphrase, sizeof(ascii_passphrase) - 1,
                                      "none");
}

/*!\test
 * Explicitly empty passphrase with security mode "none" is accepted.
 */
void test_set_empty_passphrase_with_security_mode_none_works()
{
    set_passphrase_with_security_mode("", 0, "none");
}

/*!\test
 * Passphrase without any security mode makes no sense and is rejected.
 */
void test_set_passphrase_without_security_mode_does_not_work()
{
    assume_interface_is_active<Connman::Technology::WLAN>(
        nullptr,
        [] (Connman::ServiceData &sdata, Connman::TechData<Connman::Technology::WLAN> &tdata)
        {
            tdata.security_.set_unknown();
        });

    start_ipv4_config(Connman::Technology::WLAN);

    static constexpr char passphrase[] = "SuperSecret";
    auto *reg = lookup_register_expect_handlers(102,
                                                dcpregs_read_102_passphrase,
                                                dcpregs_write_102_passphrase);
    cppcut_assert_equal(0, reg->write_handler(reinterpret_cast<const uint8_t *>(passphrase), sizeof(passphrase) - 1));

    mock_messages->expect_msg_vinfo_formatted(MESSAGE_LEVEL_IMPORTANT,
        "Writing new network configuration for MAC address B4:DD:EA:DB:EE:F1");

    struct os_mapped_file_data file_with_written_default_contents = { .fd = -1 };
    std::vector<char> written_default_contents;
    mock_os->expect_os_map_file_to_memory(-1, false, network_config_file);
    expect_create_default_network_preferences(file_with_written_default_contents,
                                              written_default_contents, 4);

    mock_messages->expect_msg_error(EINVAL, LOG_ERR,
                                    "Cannot set WLAN parameters, security mode missing");

    commit_ipv4_config(NWPREFSTECH_UNKNOWN, -1);

    expect_default_network_preferences_content(written_default_contents);
}

/*!\test
 * Passphrase can be read out while the configuration is in edit mode.
 */
void test_get_wlan_passphrase_in_edit_mode()
{
    assume_wlan_interface_is_active();

    start_ipv4_config(Connman::Technology::WLAN);

    static const uint8_t redzone_content[] =
    {
        UINT8_MAX, UINT8_MAX, UINT8_MAX, UINT8_MAX,
        UINT8_MAX, UINT8_MAX, UINT8_MAX, UINT8_MAX,
    };

    uint8_t buffer[64 + 2 * sizeof(redzone_content)];
    memset(buffer, UINT8_MAX, sizeof(buffer));

    auto *reg = lookup_register_expect_handlers(102,
                                                dcpregs_read_102_passphrase,
                                                dcpregs_write_102_passphrase);

    mock_messages->expect_msg_info("No passphrase set yet");

    cppcut_assert_equal(ssize_t(0), reg->read_handler(buffer, sizeof(buffer)));
    cppcut_assert_equal(uint8_t(UINT8_MAX), buffer[0]);
    cppcut_assert_equal(uint8_t(UINT8_MAX), buffer[sizeof(buffer) - 1]);

    /* set hex passphrase and read back */
    static const uint8_t passphrase[] =
        "12345678901234567890"
        "abcdefabcdefabcdefab"
        "12345678901234567890"
        "abcd";

    cppcut_assert_equal(0, reg->write_handler(reinterpret_cast<const uint8_t *>(passphrase), sizeof(passphrase) - 1));

    uint8_t *const dest = &buffer[sizeof(redzone_content)];
    const ssize_t passphrase_length = reg->read_handler(dest, 64);

    cppcut_assert_equal(ssize_t(64), passphrase_length);
    cut_assert_equal_memory(passphrase, sizeof(passphrase) - 1,
                            dest, 64);
    cut_assert_equal_memory(redzone_content, sizeof(redzone_content),
                            buffer, sizeof(redzone_content));
    cut_assert_equal_memory(redzone_content, sizeof(redzone_content),
                            buffer + sizeof(buffer) - sizeof(redzone_content),
                            sizeof(redzone_content));

    /* wipe out passphrase and read back */
    cppcut_assert_equal(0, reg->write_handler(reinterpret_cast<const uint8_t *>(passphrase), 0));

    mock_messages->expect_msg_info("Passphrase set, but empty");

    memset(buffer, UINT8_MAX, sizeof(buffer));
    cppcut_assert_equal(ssize_t(0), reg->read_handler(dest, 64));
    cppcut_assert_equal(uint8_t(UINT8_MAX), dest[0]);
    cppcut_assert_equal(uint8_t(UINT8_MAX), dest[63]);
    cut_assert_equal_memory(redzone_content, sizeof(redzone_content),
                            buffer, sizeof(redzone_content));
    cut_assert_equal_memory(redzone_content, sizeof(redzone_content),
                            buffer + sizeof(buffer) - sizeof(redzone_content),
                            sizeof(redzone_content));
}

/*!\test
 * Passphrase cannot be read out while the configuration is in read-only mode.
 */
void test_get_wlan_passphrase_in_regular_mode()
{
    assume_wlan_interface_is_active();

    uint8_t buffer[64];
    memset(buffer, UINT8_MAX, sizeof(buffer));

    auto *reg = lookup_register_expect_handlers(102,
                                                dcpregs_read_102_passphrase,
                                                dcpregs_write_102_passphrase);

    mock_messages->expect_msg_error(0, LOG_NOTICE,
                                    "Passphrase cannot be read out while in non-edit mode");

    cppcut_assert_equal(ssize_t(-1), reg->read_handler(buffer, sizeof(buffer)));
    cppcut_assert_equal(uint8_t(UINT8_MAX), buffer[0]);
    cppcut_assert_equal(uint8_t(UINT8_MAX), buffer[sizeof(buffer) - 1]);
}

/*!\test
 * In most cases, the SSID will be a rather simple ASCII string.
 *
 * Here, "simple" means regular ASCII characters and no spaces. If the SSID is
 * simple enough, it will be written to the "NetworkName" field of the
 * configuration file.
 *
 * The zero-terminator is usually not part of the SSID and must not be sent
 * over DCP (otherwise the SSID will be considered binary because it ends with
 * a 0 byte).
 */
void test_set_simple_ascii_wlan_ssid()
{
    assume_wlan_interface_is_active();

    start_ipv4_config(Connman::Technology::WLAN);

    auto *reg = lookup_register_expect_handlers(94,
                                                dcpregs_read_94_ssid,
                                                dcpregs_write_94_ssid);

    static constexpr char ssid[] = "MyNiceWLAN";

    cppcut_assert_equal(0, reg->write_handler(reinterpret_cast<const uint8_t *>(ssid), sizeof(ssid) - 1));

    mock_messages->expect_msg_vinfo_formatted(MESSAGE_LEVEL_IMPORTANT,
        "Writing new network configuration for MAC address B4:DD:EA:DB:EE:F1");

    struct os_mapped_file_data file_with_written_default_contents = { .fd = -1 };
    std::vector<char> written_default_contents;
    mock_os->expect_os_map_file_to_memory(-1, false, network_config_file);
    expect_create_default_network_preferences(file_with_written_default_contents,
                                              written_default_contents, 4);

    mock_os->expect_os_file_new(expected_os_write_fd, network_config_file);
    for(int i = 0; i < 2 * 3 + (2 + 4) * 4; ++i)
        mock_os->expect_os_write_from_buffer_callback(write_from_buffer_callback);
    mock_os->expect_os_file_close(expected_os_write_fd);
    mock_os->expect_os_sync_dir(network_config_path);

    commit_ipv4_config(NWPREFSTECH_WLAN);

    static const char expected_config_file_format[] =
        "[ethernet]\n"
        "MAC = %s\n"
        "DHCP = yes\n"
        "[wifi]\n"
        "MAC = %s\n"
        "DHCP = yes\n"
        "NetworkName = %s\n"
        "Security = none\n";

    char new_config_file_buffer[512];
    snprintf(new_config_file_buffer, sizeof(new_config_file_buffer),
             expected_config_file_format, ethernet_mac_address,
             wlan_mac_address, ssid);

    size_t written_config_file_length = strlen(new_config_file_buffer);

    cut_assert_equal_memory(new_config_file_buffer, written_config_file_length,
                            os_write_buffer.data(), os_write_buffer.size());
}

/*!\test
 * An SSID may be any binary string with a length of up to 32 bytes.
 */
void test_set_binary_wlan_ssid()
{
    assume_wlan_interface_is_active();

    start_ipv4_config(Connman::Technology::WLAN);

    auto *reg = lookup_register_expect_handlers(94,
                                                dcpregs_read_94_ssid,
                                                dcpregs_write_94_ssid);

    static constexpr uint8_t ssid[] =
    {
        0x00, 0x08, 0xfe, 0xff, 0x41, 0x42, 0x43, 0x7f,
    };

    static constexpr char ssid_as_hex_string[] = "0008feff4142437f";

    cppcut_assert_equal(0, reg->write_handler(ssid, sizeof(ssid)));

    mock_messages->expect_msg_vinfo_formatted(MESSAGE_LEVEL_IMPORTANT,
        "Writing new network configuration for MAC address B4:DD:EA:DB:EE:F1");

    struct os_mapped_file_data file_with_written_default_contents = { .fd = -1 };
    std::vector<char> written_default_contents;
    mock_os->expect_os_map_file_to_memory(-1, false, network_config_file);
    expect_create_default_network_preferences(file_with_written_default_contents,
                                              written_default_contents, 4);

    mock_os->expect_os_file_new(expected_os_write_fd, network_config_file);
    for(int i = 0; i < 2 * 3 + (2 + 4) * 4; ++i)
        mock_os->expect_os_write_from_buffer_callback(write_from_buffer_callback);
    mock_os->expect_os_file_close(expected_os_write_fd);
    mock_os->expect_os_sync_dir(network_config_path);

    commit_ipv4_config(NWPREFSTECH_WLAN);

    static const char expected_config_file_format[] =
        "[ethernet]\n"
        "MAC = %s\n"
        "DHCP = yes\n"
        "[wifi]\n"
        "MAC = %s\n"
        "DHCP = yes\n"
        "SSID = %s\n"
        "Security = none\n";

    char new_config_file_buffer[512];
    snprintf(new_config_file_buffer, sizeof(new_config_file_buffer),
             expected_config_file_format, ethernet_mac_address,
             wlan_mac_address, ssid_as_hex_string);

    size_t written_config_file_length = strlen(new_config_file_buffer);

    cut_assert_equal_memory(new_config_file_buffer, written_config_file_length,
                            os_write_buffer.data(), os_write_buffer.size());
}

/*!\test
 * The empty SSID is a special wildcard SSID and cannot be used here.
 */
void test_set_empty_wlan_ssid_is_an_error()
{
    assume_wlan_interface_is_active();

    start_ipv4_config(Connman::Technology::WLAN);

    auto *reg = lookup_register_expect_handlers(94,
                                                dcpregs_read_94_ssid,
                                                dcpregs_write_94_ssid);

    mock_messages->expect_msg_error_formatted(EINVAL, LOG_ERR,
        "Unexpected data length 0 (expected 1...32) (Invalid argument)");

    uint8_t dummy = UINT8_MAX;
    cppcut_assert_equal(-1, reg->write_handler(&dummy, 0));

    commit_ipv4_config(NWPREFSTECH_UNKNOWN);
}

static char nibble_to_char(uint8_t nibble)
{
    static const std::array<const char, 16> tab
    {
        '0', '1', '2', '3', '4', '5', '6', '7',
        '8', '9', 'a', 'b', 'c', 'd', 'e', 'f',
    };

    return nibble < sizeof(tab) ? tab[nibble] : '?';
}

/*!\test
 * Read out the SSID for displaying purposes.
 */
void test_get_wlan_ssid_in_normal_mode()
{
    assume_wlan_interface_is_active();

    static constexpr uint8_t redzone_content[] =
    {
        UINT8_MAX, UINT8_MAX, UINT8_MAX, UINT8_MAX,
        UINT8_MAX, UINT8_MAX, UINT8_MAX, UINT8_MAX,
    };

    static constexpr uint8_t assumed_ssid[] =
    {
        0x09, 0x20, 0x60, 0xfe, 0x00, 0x01, 0xff, 0x80,
        0x7e, 0x7f, 0x00, 0x08, 0x61, 0xcb, 0xa7, 0xd0,
        0x0a, 0x21, 0x61, 0xff, 0x01, 0x02, 0x00, 0x81,
        0x7f, 0x80, 0x01, 0x09, 0x62, 0xcc, 0xa8, 0xd1,
    };

    assume_interface_is_active<Connman::Technology::WLAN>(
        nullptr,
        [] (Connman::ServiceData &sdata, Connman::TechData<Connman::Technology::WLAN> &tdata)
        {
            tdata.network_name_.set_unknown();
            tdata.network_ssid_ = "";

            for(const uint8_t &byte : assumed_ssid)
            {
                tdata.network_ssid_.get_rw().push_back(nibble_to_char(byte >> 4));
                tdata.network_ssid_.get_rw().push_back(nibble_to_char(byte & 0x0f));
            }
        });

    uint8_t buffer[32 + 2 * sizeof(redzone_content)];
    memset(buffer, UINT8_MAX, sizeof(buffer));

    auto *reg = lookup_register_expect_handlers(94,
                                                dcpregs_read_94_ssid,
                                                dcpregs_write_94_ssid);
    uint8_t *const dest = &buffer[sizeof(redzone_content)];

    const ssize_t ssid_length = reg->read_handler(dest, 32);

    cppcut_assert_operator(ssize_t(0), <=, ssid_length);
    cut_assert_equal_memory(assumed_ssid, ssize_t(sizeof(assumed_ssid)),
                            dest, ssid_length);
    cut_assert_equal_memory(redzone_content, sizeof(redzone_content),
                            buffer, sizeof(redzone_content));
    cut_assert_equal_memory(redzone_content, sizeof(redzone_content),
                            buffer + sizeof(buffer) - sizeof(redzone_content),
                            sizeof(redzone_content));
}

/*!\test
 * Read out the SSID in edit mode, Connman is consulted if the SSID has not
 * been set during this edit session.
 */
void test_get_wlan_ssid_in_edit_mode_before_any_changes()
{
    assume_wlan_interface_is_active();

    start_ipv4_config(Connman::Technology::WLAN);

    static constexpr uint8_t redzone_content[] =
    {
        UINT8_MAX, UINT8_MAX, UINT8_MAX, UINT8_MAX,
        UINT8_MAX, UINT8_MAX, UINT8_MAX, UINT8_MAX,
    };

    static constexpr uint8_t assumed_ssid[] =
    {
        0x7e, 0x7f, 0x00, 0x08, 0x61, 0xcb, 0xa7, 0xd0,
        0x09, 0x20, 0x60, 0xfe, 0x00, 0x01, 0xff, 0x80,
        0x0a, 0x21, 0x61, 0xff, 0x01, 0x02, 0x00, 0x81,
    };

    assume_interface_is_active<Connman::Technology::WLAN>(
        nullptr,
        [] (Connman::ServiceData &sdata, Connman::TechData<Connman::Technology::WLAN> &tdata)
        {
            tdata.network_name_.set_unknown();
            tdata.network_ssid_ = "";

            for(const uint8_t &byte : assumed_ssid)
            {
                tdata.network_ssid_.get_rw().push_back(nibble_to_char(byte >> 4));
                tdata.network_ssid_.get_rw().push_back(nibble_to_char(byte & 0x0f));
            }
        });

    cppcut_assert_operator(size_t(32), <=, sizeof(assumed_ssid) + sizeof(redzone_content));

    uint8_t buffer[sizeof(assumed_ssid) + 2 * sizeof(redzone_content)];
    memset(buffer, UINT8_MAX, sizeof(buffer));

    auto *reg = lookup_register_expect_handlers(94,
                                                dcpregs_read_94_ssid,
                                                dcpregs_write_94_ssid);
    uint8_t *const dest = &buffer[sizeof(redzone_content)];

    const ssize_t ssid_length = reg->read_handler(dest, 32);

    cppcut_assert_operator(ssize_t(0), <=, ssid_length);
    cut_assert_equal_memory(dest, ssize_t(sizeof(assumed_ssid)),
                            buffer + sizeof(redzone_content), ssid_length);
    cut_assert_equal_memory(redzone_content, sizeof(redzone_content),
                            buffer, sizeof(redzone_content));
    cut_assert_equal_memory(redzone_content, sizeof(redzone_content),
                            buffer + sizeof(buffer) - sizeof(redzone_content),
                            sizeof(redzone_content));
}

/*!\test
 * Read out the SSID in edit mode, return SSID currently being edited.
 */
void test_get_wlan_ssid_in_edit_mode_after_change()
{
    assume_wlan_interface_is_active();

    start_ipv4_config(Connman::Technology::WLAN);

    auto *reg = lookup_register_expect_handlers(94,
                                                dcpregs_read_94_ssid,
                                                dcpregs_write_94_ssid);

    static constexpr uint8_t ssid[] =
    {
        0x0a, 0x21, 0x61, 0xff, 0x01, 0x02, 0x00, 0x81,
        0x09, 0x20, 0x60, 0xfe, 0x00, 0x01, 0xff, 0x80,
        0x7f, 0x80, 0x01, 0x09, 0x62, 0xcc, 0xa8, 0xd1,
    };

    static constexpr uint8_t redzone_content[] =
    {
        UINT8_MAX, UINT8_MAX, UINT8_MAX, UINT8_MAX,
        UINT8_MAX, UINT8_MAX, UINT8_MAX, UINT8_MAX,
    };

    cppcut_assert_equal(size_t(32), sizeof(ssid) + sizeof(redzone_content));

    cppcut_assert_equal(0, reg->write_handler(ssid, sizeof(ssid)));

    uint8_t buffer[32];
    memset(buffer, UINT8_MAX, sizeof(buffer));

    const ssize_t ssid_length = reg->read_handler(buffer, sizeof(buffer));

    cppcut_assert_operator(ssize_t(0), <=, ssid_length);
    cut_assert_equal_memory(ssid, ssize_t(sizeof(ssid)),
                            buffer, ssid_length);
    cut_assert_equal_memory(redzone_content, sizeof(redzone_content),
                            buffer + ssid_length, sizeof(redzone_content));
}

/*!\test
 * Attempting to set ad-hoc mode results in an error.
 *
 * Connman does not support ad-hoc mode, so we do not either.
 */
void test_set_ibss_mode_adhoc_is_not_supported()
{
    assume_wlan_interface_is_active();

    start_ipv4_config(Connman::Technology::WLAN);

    auto *reg = lookup_register_expect_handlers(93,
                                                dcpregs_read_93_ibss,
                                                dcpregs_write_93_ibss);

    mock_messages->expect_msg_error(EINVAL, LOG_NOTICE,
                                    "Cannot change IBSS mode to ad-hoc, "
                                    "always using infrastructure mode");
    cppcut_assert_equal(-1, reg->write_handler(reinterpret_cast<const uint8_t *>("true"), 4));
}

/*!\test
 * Attempting to set infrastructure mode succeeds, but the attempt is logged
 * and gets ignored.
 */
void test_set_ibss_mode_infrastructure_is_ignored()
{
    assume_wlan_interface_is_active();

    start_ipv4_config(Connman::Technology::WLAN);

    auto *reg = lookup_register_expect_handlers(93,
                                                dcpregs_read_93_ibss,
                                                dcpregs_write_93_ibss);

    mock_messages->expect_msg_info("Ignoring IBSS infrastructure mode request "
                                   "(always using that mode)");
    cppcut_assert_equal(0, reg->write_handler(reinterpret_cast<const uint8_t *>("false"), 5));
}

/*!\test
 * Even though we do not support setting IBSS mode, it is still not allowed to
 * send junk.
 */
void test_set_junk_ibss_mode_is_an_error()
{
    assume_wlan_interface_is_active();

    start_ipv4_config(Connman::Technology::WLAN);

    static const std::array<StringWithLength, 13> junk_requests =
    {
        StringWithLength("\0\0\0\0"),
        StringWithLength("\0\0\0\0\0\0\0\0"),
        StringWithLength("t\0\0\0"),
        StringWithLength("tru\0"),
        StringWithLength("rue\0"),
        StringWithLength("f\0\0\0"),
        StringWithLength("fals"),
        StringWithLength("alse"),
        StringWithLength("abcdefg"),
        StringWithLength("\ntrue"),
        StringWithLength("\nfalse"),
        StringWithLength("\0true"),
        StringWithLength("\0false"),
    };

    auto *reg = lookup_register_expect_handlers(93,
                                                dcpregs_read_93_ibss,
                                                dcpregs_write_93_ibss);

    for(const auto &str : junk_requests)
    {
        mock_messages->expect_msg_error(EINVAL, LOG_ERR,
                                        "Got invalid IBSS mode request");
        cppcut_assert_equal(-1, reg->write_handler(str.string_, str.length_));
    }
}

/*!\test
 * We always tell we are operating in infrastructure mode.
 */
void test_get_ibss_mode_returns_infrastructure_mode()
{
    assume_wlan_interface_is_active();

    auto *reg = lookup_register_expect_handlers(93,
                                                dcpregs_read_93_ibss,
                                                dcpregs_write_93_ibss);

    uint8_t response[8];
    cppcut_assert_equal(ssize_t(6), reg->read_handler(response, sizeof(response)));
    cppcut_assert_equal("false", reinterpret_cast<const char *>(response));
}

/*!\test
 * Attempting to set WPA cipher mode succeeds, but the attempt is logged and
 * gets ignored.
 */
void test_set_wpa_cipher_is_ignored()
{
    assume_wlan_interface_is_active();

    start_ipv4_config(Connman::Technology::WLAN);

    auto *reg = lookup_register_expect_handlers(101,
                                                dcpregs_read_101_wpa_cipher,
                                                dcpregs_write_101_wpa_cipher);

    mock_messages->expect_msg_info("Ignoring setting WPA cipher (automatic, AES preferred)");
    cppcut_assert_equal(0, reg->write_handler(reinterpret_cast<const uint8_t *>("TKIP"), 4));

    mock_messages->expect_msg_info("Ignoring setting WPA cipher (automatic, AES preferred)");
    cppcut_assert_equal(0, reg->write_handler(reinterpret_cast<const uint8_t *>("TKIP"), 5));

    mock_messages->expect_msg_info("Ignoring setting WPA cipher (automatic, AES preferred)");
    cppcut_assert_equal(0, reg->write_handler(reinterpret_cast<const uint8_t *>("AES"), 3));

    mock_messages->expect_msg_info("Ignoring setting WPA cipher (automatic, AES preferred)");
    cppcut_assert_equal(0, reg->write_handler(reinterpret_cast<const uint8_t *>("AES"), 4));
}

/*!\test
 * Even though we do not support setting WPA cipher, it is still not allowed to
 * send junk.
 */
void test_set_junk_wpa_cipher_is_an_error()
{
    assume_wlan_interface_is_active();

    start_ipv4_config(Connman::Technology::WLAN);

    static const std::array<StringWithLength, 16> junk_requests =
    {
        StringWithLength("\0\0\0\0"),
        StringWithLength("\0\0\0\0\0\0\0\0"),
        StringWithLength("aes"),
        StringWithLength("A\0\0"),
        StringWithLength("ES\0"),
        StringWithLength("tkip"),
        StringWithLength("T\0\0"),
        StringWithLength("KIP"),
        StringWithLength("abcdefg"),
        StringWithLength("DES"),
        StringWithLength("RSA"),
        StringWithLength("RIJNDAEL"),
        StringWithLength("\nAES"),
        StringWithLength("\nTKIP"),
        StringWithLength("\0AES"),
        StringWithLength("\0TKIP"),
    };

    auto *reg = lookup_register_expect_handlers(101,
                                                dcpregs_read_101_wpa_cipher,
                                                dcpregs_write_101_wpa_cipher);

    for(const auto &str : junk_requests)
    {
        mock_messages->expect_msg_error(EINVAL, LOG_ERR,
                                        "Got invalid WPA cipher");
        cppcut_assert_equal(-1, reg->write_handler(str.string_, str.length_));
    }
}

/*!\test
 * We always tell we are using AES.
 */
void test_get_wpa_cipher_returns_aes()
{
    assume_wlan_interface_is_active();

    auto *reg = lookup_register_expect_handlers(101,
                                                dcpregs_read_101_wpa_cipher,
                                                dcpregs_write_101_wpa_cipher);

    uint8_t response[8];
    cppcut_assert_equal(ssize_t(4), reg->read_handler(response, sizeof(response)));
    cppcut_assert_equal("AES", reinterpret_cast<const char *>(response));
}

/*!\test
 * Network configuration cannot be saved after shutdown.
 */
void test_configuration_update_is_blocked_after_shutdown()
{
    start_ipv4_config(Connman::Technology::ETHERNET);

    mock_messages->expect_msg_vinfo_formatted(MESSAGE_LEVEL_DIAG,
                                              "Shutdown guard \"networkconfig\" down");
    dcpregs_networkconfig_prepare_for_shutdown();

    /* in-memory edits are still working... */
    auto *reg = lookup_register_expect_handlers(55,
                                                dcpregs_read_55_dhcp_enabled,
                                                dcpregs_write_55_dhcp_enabled);
    static const uint8_t zero = 0;

    mock_messages->expect_msg_info_formatted("Disable DHCP");
    cppcut_assert_equal(0, reg->write_handler(&zero, 1));

    /* ...but writing to file is blocked */
    mock_messages->expect_msg_vinfo_formatted(MESSAGE_LEVEL_IMPORTANT,
        "Writing new network configuration for MAC address C4:FD:EC:AF:DE:AD");
    mock_messages->expect_msg_info("Not writing network configuration during shutdown.");
    commit_ipv4_config(NWPREFSTECH_UNKNOWN, -1);
}

/*!\test
 * Attempting to shut down twice has no effect.
 */
void test_shutdown_can_be_called_only_once()
{
    mock_messages->expect_msg_vinfo_formatted(MESSAGE_LEVEL_DIAG,
                                              "Shutdown guard \"networkconfig\" down");
    dcpregs_networkconfig_prepare_for_shutdown();

    mock_messages->expect_msg_vinfo_formatted(MESSAGE_LEVEL_DIAG,
                                              "Shutdown guard \"networkconfig\" down");
    dcpregs_networkconfig_prepare_for_shutdown();
}

/*!\test
 * WLAN site survey can be started.
 */
void test_start_wlan_site_survey()
{
    auto *reg = lookup_register_expect_handlers(104,
                                                dcpregs_write_104_start_wlan_site_survey);

    mock_messages->expect_msg_info("WLAN site survey started");
    mock_connman->expect_connman_start_wlan_site_survey(
        true, survey_complete, CONNMAN_SITE_SCAN_OK);
    survey_complete_notification_data.expect();
    cppcut_assert_equal(0, reg->write_handler(NULL, 0));

    mock_messages->expect_msg_info_formatted("WLAN site survey done, succeeded (0)");
    survey_complete_notification_data();
    register_changed_data->check(105);
}

/*!\test
 * XML with list of networks is sent if WLAN site survey was successful.
 */
void test_wlan_site_survey_returns_list_of_wlan_networks()
{
    test_start_wlan_site_survey();

    auto *reg = lookup_register_expect_handlers(105,
                                                dcpregs_read_105_wlan_site_survey_results,
                                                NULL);

    static constexpr const std::array<const MockConnman::ServiceIterData, 5> services_data =
    {
        MockConnman::ServiceIterData("wifi",  "First WLAN",         100, MockConnman::sec_psk_wps),
        MockConnman::ServiceIterData("wired", "Some ethernet NIC",  100, MockConnman::sec_none),
        MockConnman::ServiceIterData("wifi",  "Not the Internet",    78, MockConnman::sec_none),
        MockConnman::ServiceIterData("wifi",  "Last on the list",    56, MockConnman::sec_psk),
        MockConnman::ServiceIterData("wired", "Ethernet adapter 2",  10, MockConnman::sec_none),
    };

    mock_connman->set_connman_service_iterator_data(*services_data.data(), services_data.size());

    struct dynamic_buffer buffer;
    dynamic_buffer_init(&buffer);
    static constexpr char expected_xml[] =
        "<bss_list count=\"3\">"
        "<bss index=\"0\">"
        "<ssid>First WLAN</ssid>"
        "<quality>100</quality>"
        "<security_list count=\"2\">"
        "<security index=\"0\">psk</security>"
        "<security index=\"1\">wps</security>"
        "</security_list>"
        "</bss>"
        "<bss index=\"1\">"
        "<ssid>Not the Internet</ssid>"
        "<quality>78</quality>"
        "<security_list count=\"1\">"
        "<security index=\"0\">none</security>"
        "</security_list>"
        "</bss>"
        "<bss index=\"2\">"
        "<ssid>Last on the list</ssid>"
        "<quality>56</quality>"
        "<security_list count=\"1\">"
        "<security index=\"0\">psk</security>"
        "</security_list>"
        "</bss>"
        "</bss_list>";

    cut_assert_true(reg->read_handler_dynamic(&buffer));

    cppcut_assert_operator(size_t(0), <, buffer.pos);
    cut_assert_equal_memory(expected_xml, sizeof(expected_xml) - 1,
                            buffer.data, buffer.pos);

    dynamic_buffer_free(&buffer);
}

/*!\test
 * WLAN site survey request does not accept data.
 */
void test_start_wlan_site_survey_command_has_no_data_bytes()
{
    auto *reg = lookup_register_expect_handlers(104,
                                                dcpregs_write_104_start_wlan_site_survey);

    mock_messages->expect_msg_error_formatted(EINVAL, LOG_ERR,
        "Unexpected data length 1 (expected 0) (Invalid argument)");

    static const uint8_t zero = 0;
    cppcut_assert_equal(-1, reg->write_handler(&zero, 1));
}

/*!\test
 * Starting WLAN site survey twice has no effect.
 */
void test_start_wlan_site_survey_has_no_effect_if_survey_is_active()
{
    auto *reg = lookup_register_expect_handlers(104,
                                                dcpregs_write_104_start_wlan_site_survey);

    mock_messages->expect_msg_info("WLAN site survey started");
    mock_connman->expect_connman_start_wlan_site_survey(true);
    cppcut_assert_equal(0, reg->write_handler(NULL, 0));

    /* no extra expectations to add here, this handler will simply return */
    mock_messages->expect_msg_error(0, LOG_NOTICE,
                                    "WLAN site survey already in progress---please hold the line");
    cppcut_assert_equal(0, reg->write_handler(NULL, 0));
}

/*!\test
 * XML with error is sent if WLAN site survey errors out with a late failure
 * from Connman.
 */
void test_start_wlan_site_survey_fails_on_connman_failure()
{
    auto *reg = lookup_register_expect_handlers(104,
                                                dcpregs_write_104_start_wlan_site_survey);

    mock_connman->expect_connman_start_wlan_site_survey(
        false, survey_complete, CONNMAN_SITE_SCAN_CONNMAN_ERROR);
    survey_complete_notification_data.expect();
    cppcut_assert_equal(0, reg->write_handler(NULL, 0));

    mock_messages->expect_msg_info_formatted("WLAN site survey done, failed (1)");
    survey_complete_notification_data();
    register_changed_data->check(105);

    reg = lookup_register_expect_handlers(105,
                                          dcpregs_read_105_wlan_site_survey_results,
                                          NULL);

    struct dynamic_buffer buffer;
    dynamic_buffer_init(&buffer);
    static constexpr char expected_xml[] = "<bss_list count=\"-1\" error=\"network\"/>";
    cut_assert_true(reg->read_handler_dynamic(&buffer));

    cppcut_assert_operator(size_t(0), <, buffer.pos);
    cut_assert_equal_memory(expected_xml, sizeof(expected_xml) - 1,
                            buffer.data, buffer.pos);

    dynamic_buffer_free(&buffer);
}

/*!\test
 * XML with error is sent if WLAN site survey errors out with a D-Bus failure.
 */
void test_start_wlan_site_survey_fails_on_dbus_failure()
{
    auto *reg = lookup_register_expect_handlers(104,
                                                dcpregs_write_104_start_wlan_site_survey);

    mock_messages->expect_msg_info_formatted("WLAN site survey done, failed (2)");
    mock_connman->expect_connman_start_wlan_site_survey(
        false, survey_complete, CONNMAN_SITE_SCAN_DBUS_ERROR);
    survey_complete_notification_data.expect(true);
    cppcut_assert_equal(0, reg->write_handler(NULL, 0));
    register_changed_data->check(105);

    reg = lookup_register_expect_handlers(105,
                                          dcpregs_read_105_wlan_site_survey_results,
                                          NULL);

    struct dynamic_buffer buffer;
    dynamic_buffer_init(&buffer);
    static constexpr char expected_xml[] = "<bss_list count=\"-1\" error=\"internal\"/>";
    cut_assert_true(reg->read_handler_dynamic(&buffer));

    cppcut_assert_operator(size_t(0), <, buffer.pos);
    cut_assert_equal_memory(expected_xml, sizeof(expected_xml) - 1,
                            buffer.data, buffer.pos);

    dynamic_buffer_free(&buffer);
}

/*!\test
 * XML with error is sent if WLAN site survey cannot be started due to lack of
 * hardware.
 */
void test_start_wlan_site_survey_fails_if_no_hardware_available()
{
    auto *reg = lookup_register_expect_handlers(104,
                                                dcpregs_write_104_start_wlan_site_survey);

    mock_messages->expect_msg_info_formatted("WLAN site survey done, failed (4)");
    mock_connman->expect_connman_start_wlan_site_survey(
        false, survey_complete, CONNMAN_SITE_SCAN_NO_HARDWARE);
    survey_complete_notification_data.expect(true);
    cppcut_assert_equal(0, reg->write_handler(NULL, 0));
    register_changed_data->check(105);

    reg = lookup_register_expect_handlers(105,
                                          dcpregs_read_105_wlan_site_survey_results,
                                          NULL);

    struct dynamic_buffer buffer;
    dynamic_buffer_init(&buffer);
    static constexpr char expected_xml[] = "<bss_list count=\"-1\" error=\"hardware\"/>";
    cut_assert_true(reg->read_handler_dynamic(&buffer));

    cppcut_assert_operator(size_t(0), <, buffer.pos);
    cut_assert_equal_memory(expected_xml, sizeof(expected_xml) - 1,
                            buffer.data, buffer.pos);

    dynamic_buffer_free(&buffer);
}

/*!\test
 * XML with empty list of WLAN networks is returned if no scan has ever been
 * performed before.
 *
 * This is actually not quite true. If Connman knows any networks already, then
 * it will tell us about them and we will report them to the slave. In this
 * test, however, we assume that Connman does not have any networks for us.
 */
void test_reading_out_ssids_without_scan_returns_empty_list()
{
    auto *reg = lookup_register_expect_handlers(105,
                                                dcpregs_read_105_wlan_site_survey_results,
                                                NULL);

    mock_connman->expect_connman_service_iterator_get(NULL);
    mock_connman->expect_connman_service_iterator_free(NULL);

    struct dynamic_buffer buffer;
    dynamic_buffer_init(&buffer);
    static constexpr char expected_xml[] = "<bss_list count=\"0\"/>";
    cut_assert_true(reg->read_handler_dynamic(&buffer));

    cppcut_assert_operator(size_t(0), <, buffer.pos);
    cut_assert_equal_memory(expected_xml, sizeof(expected_xml) - 1,
                            buffer.data, buffer.pos);

    dynamic_buffer_free(&buffer);
}

static void expect_network_status(const std::array<uint8_t, 3> &expected_status)
{
    auto *reg = lookup_register_expect_handlers(50,
                                                dcpregs_read_50_network_status,
                                                NULL);
    uint8_t status[expected_status.size()];
    cppcut_assert_equal(ssize_t(sizeof(status)),
                        reg->read_handler(status, sizeof(status)));

    cut_assert_equal_memory(expected_status.data(), expected_status.size(),
                            status, sizeof(status));
}

/*!\test
 * In case there is a ready Ethernet and an idle WLAN service, the network
 * status register indicates connected in Ethernet mode.
 */
void test_network_status__ethernet_ready__wlan_idle()
{
    expect_network_status({NETWORK_STATUS_IPV4_DHCP,
                           NETWORK_STATUS_DEVICE_ETHERNET,
                           NETWORK_STATUS_CONNECTION_CONNECTED});
}

/*!\test
 * In case there is an idle Ethernet and a ready WLAN service, the network
 * status register indicates connected in WLAN mode.
 */
void test_network_status__ethernet_idle__wlan_ready()
{
    inject_service_changes(ethernet_name,
        [] (Connman::ServiceData &sdata) { sdata.state_ = Connman::ServiceState::IDLE; });

    inject_service_changes(wlan_name,
        [] (Connman::ServiceData &sdata) { sdata.state_ = Connman::ServiceState::READY; });

    expect_network_status({NETWORK_STATUS_IPV4_DHCP,
                           NETWORK_STATUS_DEVICE_WLAN,
                           NETWORK_STATUS_CONNECTION_CONNECTED});
}

/*!\test
 * In case of idle Ethernet and WLAN services, the network status register
 * indicates disconnected in Ethernet mode.
 */
void test_network_status__ethernet_idle__wlan_idle()
{
    inject_service_changes(ethernet_name,
        [] (Connman::ServiceData &sdata)
        {
            sdata.state_ = Connman::ServiceState::IDLE;
            sdata.ip_settings_v4_.set_unknown();
            sdata.ip_settings_v6_.set_unknown();
        });

    inject_service_changes(wlan_name,
        [] (Connman::ServiceData &sdata)
        {
            sdata.state_ = Connman::ServiceState::IDLE;
            sdata.ip_settings_v4_.set_unknown();
            sdata.ip_settings_v6_.set_unknown();
        });

    expect_network_status({NETWORK_STATUS_IPV4_NOT_CONFIGURED,
                           NETWORK_STATUS_DEVICE_ETHERNET,
                           NETWORK_STATUS_CONNECTION_NONE});
}

/*!\test
 * In case there is no WLAN, but an idle Ethernet service available, the status
 * register indicates disconnected in Ethernet mode.
 */
void test_network_status__ethernet_idle___wlan_unavailable()
{
    {
        auto locked(Connman::ServiceList::get_singleton_for_update());
        auto &services(locked.first);
        services.erase(wlan_name);
    }

    inject_service_changes(ethernet_name,
        [] (Connman::ServiceData &sdata)
        {
            sdata.state_ = Connman::ServiceState::IDLE;
            sdata.ip_settings_v4_.set_unknown();
            sdata.ip_settings_v6_.set_unknown();
        });

    expect_network_status({NETWORK_STATUS_IPV4_NOT_CONFIGURED,
                           NETWORK_STATUS_DEVICE_ETHERNET,
                           NETWORK_STATUS_CONNECTION_NONE});
}

/*!\test
 * In case there is no Ethernet, but an idle WLAN service available, the status
 * register indicates disconnected in WLAN mode.
 */
void test_network_status__ethernet_unavailable___wlan_idle()
{
    {
        auto locked(Connman::ServiceList::get_singleton_for_update());
        auto &services(locked.first);
        services.erase(ethernet_name);
    }

    inject_service_changes(wlan_name,
        [] (Connman::ServiceData &sdata)
        {
            sdata.state_ = Connman::ServiceState::IDLE;
            sdata.ip_settings_v4_.set_unknown();
            sdata.ip_settings_v6_.set_unknown();
        });

    expect_network_status({NETWORK_STATUS_IPV4_NOT_CONFIGURED,
                           NETWORK_STATUS_DEVICE_WLAN,
                           NETWORK_STATUS_CONNECTION_NONE});
}

/*!\test
 * In case there no service at all, the status register indicates disconnected
 * in no specific mode.
 */
void test_network_status__ethernet_unavailable___wlan_unavailable()
{
    {
        auto locked(Connman::ServiceList::get_singleton_for_update());
        auto &services(locked.first);
        services.clear();
    }

    expect_network_status({NETWORK_STATUS_IPV4_NOT_CONFIGURED,
                           NETWORK_STATUS_DEVICE_NONE,
                           NETWORK_STATUS_CONNECTION_NONE});
}

};

namespace spi_registers_upnp
{

static MockMessages *mock_messages;
static MockOs *mock_os;

static std::vector<char> os_write_buffer;
static constexpr int expected_os_write_fd = 85;
static constexpr int expected_os_map_file_to_memory_fd = 67;

static const char expected_rc_path[]     = "/var/local/etc";
static const char expected_rc_filename[] = "/var/local/etc/upnp_settings.rc";

static int write_from_buffer_callback(const void *src, size_t count, int fd)
{
    cppcut_assert_equal(expected_os_write_fd, fd);
    cppcut_assert_not_null(src);
    cppcut_assert_operator(size_t(0), <, count);

    std::copy_n(static_cast<const char *>(src), count,
                std::back_inserter<std::vector<char>>(os_write_buffer));

    return 0;
}

void cut_setup()
{
    mock_messages = new MockMessages;
    cppcut_assert_not_null(mock_messages);
    mock_messages->init();
    mock_messages_singleton = mock_messages;

    mock_os = new MockOs;
    cppcut_assert_not_null(mock_os);
    mock_os->init();
    mock_os_singleton = mock_os;

    mock_messages->ignore_messages_with_level_or_above(MESSAGE_LEVEL_TRACE);

    os_write_buffer.clear();

    mock_messages->expect_msg_vinfo_formatted(MESSAGE_LEVEL_DIAG,
                                              "Allocated shutdown guard \"networkconfig\"");
    mock_messages->expect_msg_vinfo_formatted(MESSAGE_LEVEL_DIAG,
                                              "Allocated shutdown guard \"filetransfer\"");
    mock_messages->expect_msg_vinfo_formatted(MESSAGE_LEVEL_DIAG,
                                              "Allocated shutdown guard \"upnpname\"");

    Connman::ServiceList::get_singleton_for_update().first.clear();
    Connman::NetworkDeviceList::get_singleton_for_update().first.clear();

    network_prefs_init(NULL, NULL);
    register_init(NULL);
}

void cut_teardown()
{
    register_deinit();
    network_prefs_deinit();

    os_write_buffer.clear();
    os_write_buffer.shrink_to_fit();

    mock_messages->check();
    mock_os->check();

    mock_messages_singleton = nullptr;
    mock_os_singleton = nullptr;

    delete mock_messages;
    delete mock_os;

    mock_messages = nullptr;
    mock_os = nullptr;
}

void test_read_out_default_friendly_name()
{
    auto *reg = lookup_register_expect_handlers(88,
                                                dcpregs_read_88_upnp_friendly_name,
                                                dcpregs_write_88_upnp_friendly_name);
    cppcut_assert_not_null(reg);

    mock_os->expect_os_map_file_to_memory(-1, false, expected_rc_filename);

    uint8_t buffer[64];
    ssize_t bytes = reg->read_handler(buffer, sizeof(buffer));

    static const char expected_name[] = "T+A Streaming Board";

    cppcut_assert_equal(ssize_t(sizeof(expected_name) - 1), bytes);
    cut_assert_equal_memory(expected_name, sizeof(expected_name) - 1,
                            buffer, bytes);
}

static void write_and_read_name(const char *name,
                                const char *expected_escaped_name)
{
    auto *reg = lookup_register_expect_handlers(88,
                                                dcpregs_read_88_upnp_friendly_name,
                                                dcpregs_write_88_upnp_friendly_name);
    cppcut_assert_not_null(reg);

    const size_t name_length = strlen(name);

    mock_os->expect_os_map_file_to_memory(-1, false, expected_rc_filename);
    mock_os->expect_os_file_new(expected_os_write_fd, expected_rc_filename);
    mock_os->expect_os_write_from_buffer_callback(write_from_buffer_callback);
    mock_os->expect_os_file_close(expected_os_write_fd);
    mock_os->expect_os_sync_dir(expected_rc_path);
    mock_os->expect_os_system(EXIT_SUCCESS, true, "/bin/systemctl restart flagpole");

    cppcut_assert_equal(0, reg->write_handler((const uint8_t *)name, name_length));

    static const char expected_config_file_format[] = "FRIENDLY_NAME_OVERRIDE='%s'\n";
    char config_file_buffer[1024];

    const int config_len = snprintf(config_file_buffer, sizeof(config_file_buffer),
                                    expected_config_file_format,
                                    expected_escaped_name);

    cut_assert_equal_memory(config_file_buffer, config_len,
                            os_write_buffer.data(), os_write_buffer.size());

    /* nice, now let's check if the code can read back what it has just
     * written */
    const struct os_mapped_file_data config_file =
    {
        .fd = expected_os_map_file_to_memory_fd,
        .ptr = config_file_buffer,
        .length = size_t(config_len),
    };

    mock_os->expect_os_map_file_to_memory(&config_file, expected_rc_filename);
    mock_os->expect_os_unmap_file(&config_file);

    uint8_t buffer[1024];
    ssize_t bytes = reg->read_handler(buffer, sizeof(buffer));

    cppcut_assert_equal(ssize_t(name_length), bytes);
    cut_assert_equal_memory(name, name_length, buffer, bytes);
}

void test_write_and_read_out_simple_friendly_name()
{
    static const char simple_name[] = "UPnP name in unit test";

    write_and_read_name(simple_name, simple_name);
}

void test_write_and_read_out_friendly_name_with_special_characters()
{
    static const char evil_name[] = "a'b#c<d>e\"f&g%%h*i(j)k\\l/m.n^o''''p";
    static const char escaped[]   = "a'\\''b#c<d>e\"f&g%%h*i(j)k\\l/m.n^o'\\'''\\'''\\'''\\''p";

    write_and_read_name(evil_name, escaped);
}

void test_writing_different_friendly_name_restarts_flagpole_service()
{
    static char config_file_content[] =
        "FRIENDLY_NAME_OVERRIDE='My UPnP Device'\n"
        ;

    const struct os_mapped_file_data config_file =
    {
        .fd = expected_os_map_file_to_memory_fd,
        .ptr = config_file_content,
        .length = sizeof(config_file_content) - 1,
    };

    mock_os->expect_os_map_file_to_memory(&config_file, expected_rc_filename);
    mock_os->expect_os_unmap_file(&config_file);

    mock_os->expect_os_file_new(expected_os_write_fd, expected_rc_filename);
    mock_os->expect_os_write_from_buffer_callback(write_from_buffer_callback);
    mock_os->expect_os_file_close(expected_os_write_fd);
    mock_os->expect_os_sync_dir(expected_rc_path);
    mock_os->expect_os_system(EXIT_SUCCESS, true, "/bin/systemctl restart flagpole");

    auto *reg = lookup_register_expect_handlers(88,
                                                dcpregs_read_88_upnp_friendly_name,
                                                dcpregs_write_88_upnp_friendly_name);
    cppcut_assert_not_null(reg);

    cppcut_assert_equal(0, reg->write_handler(reinterpret_cast<const uint8_t *>("TheDevice"), 9));

    static const char expected_config_file[] =
        "FRIENDLY_NAME_OVERRIDE='TheDevice'\n"
        ;

    cut_assert_equal_memory(expected_config_file, sizeof(expected_config_file) - 1,
                            os_write_buffer.data(), os_write_buffer.size());
}

void test_writing_same_name_does_not_change_files_nor_flagpole_service()
{
    auto *reg = lookup_register_expect_handlers(88,
                                                dcpregs_read_88_upnp_friendly_name,
                                                dcpregs_write_88_upnp_friendly_name);
    cppcut_assert_not_null(reg);

    static char config_file_content[] = "FRIENDLY_NAME_OVERRIDE='My UPnP Device'\n";

    const struct os_mapped_file_data config_file =
    {
        .fd = expected_os_map_file_to_memory_fd,
        .ptr = config_file_content,
        .length = sizeof(config_file_content) - 1,
    };

    static const char upnp_name[] = "My UPnP Device";

    mock_os->expect_os_map_file_to_memory(&config_file, expected_rc_filename);
    mock_os->expect_os_unmap_file(&config_file);
    mock_messages->expect_msg_vinfo(MESSAGE_LEVEL_DEBUG, "UPnP name unchanged");

    cppcut_assert_equal(0, reg->write_handler((const uint8_t *)upnp_name, sizeof(upnp_name)));
}

void test_writing_new_appliance_id_restarts_flagpole_service()
{
    mock_os->expect_os_map_file_to_memory(-1, false, expected_rc_filename);
    mock_os->expect_os_file_new(expected_os_write_fd, expected_rc_filename);
    mock_os->expect_os_write_from_buffer_callback(write_from_buffer_callback);
    mock_os->expect_os_file_close(expected_os_write_fd);
    mock_os->expect_os_sync_dir(expected_rc_path);
    mock_os->expect_os_system(EXIT_SUCCESS, true, "/bin/systemctl restart flagpole");

    dcpregs_upnpname_set_appliance_id("MY_APPLIANCE");

    static const char expected_config_file[] = "APPLIANCE_ID='MY_APPLIANCE'\n";

    cut_assert_equal_memory(expected_config_file, sizeof(expected_config_file) - 1,
                            os_write_buffer.data(), os_write_buffer.size());
}

void test_writing_new_appliance_id_leaves_other_values_untouched()
{
    static char config_file_content[] =
        "FRIENDLY_NAME_OVERRIDE='My UPnP Device'\n"
        "APPLIANCE_ID='Default'\n"
        ;

    const struct os_mapped_file_data config_file =
    {
        .fd = expected_os_map_file_to_memory_fd,
        .ptr = config_file_content,
        .length = sizeof(config_file_content) - 1,
    };

    mock_os->expect_os_map_file_to_memory(&config_file, expected_rc_filename);
    mock_os->expect_os_unmap_file(&config_file);

    mock_os->expect_os_file_new(expected_os_write_fd, expected_rc_filename);
    mock_os->expect_os_write_from_buffer_callback(write_from_buffer_callback);
    mock_os->expect_os_file_close(expected_os_write_fd);
    mock_os->expect_os_sync_dir(expected_rc_path);
    mock_os->expect_os_system(EXIT_SUCCESS, true, "/bin/systemctl restart flagpole");

    dcpregs_upnpname_set_appliance_id("MyAppliance");

    static const char expected_config_file[] =
        "FRIENDLY_NAME_OVERRIDE='My UPnP Device'\n"
        "APPLIANCE_ID='MyAppliance'\n"
        ;

    cut_assert_equal_memory(expected_config_file, sizeof(expected_config_file) - 1,
                            os_write_buffer.data(), os_write_buffer.size());
}

void test_writing_same_appliance_id_does_not_change_files_nor_flagpole_service()
{
    static char config_file_content[] = "APPLIANCE_ID='UnitTestAppliance'\n";

    const struct os_mapped_file_data config_file =
    {
        .fd = expected_os_map_file_to_memory_fd,
        .ptr = config_file_content,
        .length = sizeof(config_file_content) - 1,
    };

    mock_os->expect_os_map_file_to_memory(&config_file, expected_rc_filename);
    mock_os->expect_os_unmap_file(&config_file);

    dcpregs_upnpname_set_appliance_id("UnitTestAppliance");
}

void test_writing_new_different_appliance_id_restarts_flagpole_service()
{
    static char config_file_content[] =
        "APPLIANCE_ID='Whateverest'\n"
        ;

    const struct os_mapped_file_data config_file =
    {
        .fd = expected_os_map_file_to_memory_fd,
        .ptr = config_file_content,
        .length = sizeof(config_file_content) - 1,
    };

    mock_os->expect_os_map_file_to_memory(&config_file, expected_rc_filename);
    mock_os->expect_os_unmap_file(&config_file);

    mock_os->expect_os_file_new(expected_os_write_fd, expected_rc_filename);
    mock_os->expect_os_write_from_buffer_callback(write_from_buffer_callback);
    mock_os->expect_os_file_close(expected_os_write_fd);
    mock_os->expect_os_sync_dir(expected_rc_path);
    mock_os->expect_os_system(EXIT_SUCCESS, true, "/bin/systemctl restart flagpole");

    dcpregs_upnpname_set_appliance_id("X 9000");

    static const char expected_config_file[] =
        "APPLIANCE_ID='X 9000'\n"
        ;

    cut_assert_equal_memory(expected_config_file, sizeof(expected_config_file) - 1,
                            os_write_buffer.data(), os_write_buffer.size());
}

void test_writing_new_device_uuid_restarts_flagpole_service()
{
    mock_os->expect_os_map_file_to_memory(-1, false, expected_rc_filename);
    mock_os->expect_os_file_new(expected_os_write_fd, expected_rc_filename);
    mock_os->expect_os_write_from_buffer_callback(write_from_buffer_callback);
    mock_os->expect_os_file_close(expected_os_write_fd);
    mock_os->expect_os_sync_dir(expected_rc_path);
    mock_os->expect_os_system(EXIT_SUCCESS, true, "/bin/systemctl restart flagpole");

    dcpregs_upnpname_set_device_uuid("09AB7C8F0013");

    static const char expected_config_file[] = "UUID='09AB7C8F0013'\n";

    cut_assert_equal_memory(expected_config_file, sizeof(expected_config_file) - 1,
                            os_write_buffer.data(), os_write_buffer.size());
}

void test_writing_new_device_uuid_leaves_other_values_untouched()
{
    static char config_file_content[] =
        "FRIENDLY_NAME_OVERRIDE='My UPnP Device'\n"
        "UUID='020000000000'\n"
        "APPLIANCE_ID='Default'\n"
        ;

    const struct os_mapped_file_data config_file =
    {
        .fd = expected_os_map_file_to_memory_fd,
        .ptr = config_file_content,
        .length = sizeof(config_file_content) - 1,
    };

    mock_os->expect_os_map_file_to_memory(&config_file, expected_rc_filename);
    mock_os->expect_os_unmap_file(&config_file);

    mock_os->expect_os_file_new(expected_os_write_fd, expected_rc_filename);
    mock_os->expect_os_write_from_buffer_callback(write_from_buffer_callback);
    mock_os->expect_os_file_close(expected_os_write_fd);
    mock_os->expect_os_sync_dir(expected_rc_path);
    mock_os->expect_os_system(EXIT_SUCCESS, true, "/bin/systemctl restart flagpole");

    dcpregs_upnpname_set_device_uuid("30f9e75521bb60ec05bcc4b2dc414924");

    static const char expected_config_file[] =
        "FRIENDLY_NAME_OVERRIDE='My UPnP Device'\n"
        "APPLIANCE_ID='Default'\n"
        "UUID='30f9e75521bb60ec05bcc4b2dc414924'\n"
        ;

    cut_assert_equal_memory(expected_config_file, sizeof(expected_config_file) - 1,
                            os_write_buffer.data(), os_write_buffer.size());
}

void test_writing_same_device_uuid_does_not_change_files_nor_flagpole_service()
{
    static char config_file_content[] = "UUID='UnitTestUUID'\n";

    const struct os_mapped_file_data config_file =
    {
        .fd = expected_os_map_file_to_memory_fd,
        .ptr = config_file_content,
        .length = sizeof(config_file_content) - 1,
    };

    mock_os->expect_os_map_file_to_memory(&config_file, expected_rc_filename);
    mock_os->expect_os_unmap_file(&config_file);

    dcpregs_upnpname_set_device_uuid("UnitTestUUID");
}

void test_set_all_upnp_variables()
{
    /* write UUID to non-existent file */
    mock_os->expect_os_map_file_to_memory(-1, false, expected_rc_filename);
    mock_os->expect_os_file_new(expected_os_write_fd, expected_rc_filename);
    mock_os->expect_os_write_from_buffer_callback(write_from_buffer_callback);
    mock_os->expect_os_file_close(expected_os_write_fd);
    mock_os->expect_os_sync_dir(expected_rc_path);
    mock_os->expect_os_system(EXIT_SUCCESS, true, "/bin/systemctl restart flagpole");

    dcpregs_upnpname_set_device_uuid("09AB7C8F0013");

    static char config_file_content_first[] =
        "UUID='09AB7C8F0013'\n"
        ;

    cut_assert_equal_memory(config_file_content_first, sizeof(config_file_content_first) - 1,
                            os_write_buffer.data(), os_write_buffer.size());
    os_write_buffer.clear();

    /* add appliance ID */
    const struct os_mapped_file_data config_file_first =
    {
        .fd = expected_os_map_file_to_memory_fd,
        .ptr = config_file_content_first,
        .length = sizeof(config_file_content_first) - 1,
    };

    mock_os->expect_os_map_file_to_memory(&config_file_first, expected_rc_filename);
    mock_os->expect_os_unmap_file(&config_file_first);
    mock_os->expect_os_file_new(expected_os_write_fd, expected_rc_filename);
    mock_os->expect_os_write_from_buffer_callback(write_from_buffer_callback);
    mock_os->expect_os_file_close(expected_os_write_fd);
    mock_os->expect_os_sync_dir(expected_rc_path);
    mock_os->expect_os_system(EXIT_SUCCESS, true, "/bin/systemctl restart flagpole");

    dcpregs_upnpname_set_appliance_id("MY_APPLIANCE");

    static char config_file_content_second[] =
        "APPLIANCE_ID='MY_APPLIANCE'\n"
        "UUID='09AB7C8F0013'\n"
        ;

    cut_assert_equal_memory(config_file_content_second, sizeof(config_file_content_second) - 1,
                            os_write_buffer.data(), os_write_buffer.size());
    os_write_buffer.clear();

    /* finally, add friendly name */
    const struct os_mapped_file_data config_file_second =
    {
        .fd = expected_os_map_file_to_memory_fd,
        .ptr = config_file_content_second,
        .length = sizeof(config_file_content_second) - 1,
    };

    mock_os->expect_os_map_file_to_memory(&config_file_second, expected_rc_filename);
    mock_os->expect_os_unmap_file(&config_file_second);
    mock_os->expect_os_file_new(expected_os_write_fd, expected_rc_filename);
    mock_os->expect_os_write_from_buffer_callback(write_from_buffer_callback);
    mock_os->expect_os_file_close(expected_os_write_fd);
    mock_os->expect_os_sync_dir(expected_rc_path);
    mock_os->expect_os_system(EXIT_SUCCESS, true, "/bin/systemctl restart flagpole");

    auto *reg = lookup_register_expect_handlers(88,
                                                dcpregs_read_88_upnp_friendly_name,
                                                dcpregs_write_88_upnp_friendly_name);
    cppcut_assert_not_null(reg);
    cppcut_assert_equal(0, reg->write_handler(reinterpret_cast<const uint8_t *>("Unit test device"), 16));

    static char config_file_content_third[] =
        "FRIENDLY_NAME_OVERRIDE='Unit test device'\n"
        "APPLIANCE_ID='MY_APPLIANCE'\n"
        "UUID='09AB7C8F0013'\n"
        ;

    cut_assert_equal_memory(config_file_content_third, sizeof(config_file_content_third) - 1,
                            os_write_buffer.data(), os_write_buffer.size());
}

};

namespace spi_registers_file_transfer
{

static MockMessages *mock_messages;
static MockOs *mock_os;
static MockFileTransferDBus *mock_file_transfer_dbus;
static MockLogindManagerDBus *mock_logind_manager_dbus;
static MockDBusIface *mock_dbus_iface;

static tdbusFileTransfer *const dbus_dcpd_file_transfer_iface_dummy =
    reinterpret_cast<tdbusFileTransfer *>(0x55990011);

static tdbuslogindManager *const dbus_logind_manager_iface_dummy =
    reinterpret_cast<tdbuslogindManager *>(0x35790011);

static RegisterChangedData *register_changed_data;

static std::vector<char> os_write_buffer;
static constexpr int expected_os_write_fd = 812;
static constexpr int expected_os_map_file_to_memory_fd = 64;
static constexpr const char feed_config_filename[] = "/var/local/etc/update_feeds.ini";
static constexpr const char feed_config_override_filename[] = "/var/local/etc/update_feeds_override.ini";
static constexpr const char feed_config_path[] = "/var/local/etc";
static constexpr const char opkg_configuration_path[] = "/etc/opkg";

static int write_from_buffer_callback(const void *src, size_t count, int fd)
{
    cppcut_assert_equal(expected_os_write_fd, fd);
    cppcut_assert_not_null(src);
    cppcut_assert_operator(size_t(0), <, count);

    std::copy_n(static_cast<const char *>(src), count,
                std::back_inserter<std::vector<char>>(os_write_buffer));

    return 0;
}

static void register_changed_callback(uint8_t reg_number)
{
    register_changed_data->append(reg_number);
}

void cut_setup()
{
    register_changed_data = new RegisterChangedData;

    mock_messages = new MockMessages;
    cppcut_assert_not_null(mock_messages);
    mock_messages->init();
    mock_messages_singleton = mock_messages;

    mock_os = new MockOs;
    cppcut_assert_not_null(mock_os);
    mock_os->init();
    mock_os_singleton = mock_os;

    mock_file_transfer_dbus = new MockFileTransferDBus;
    cppcut_assert_not_null(mock_file_transfer_dbus);
    mock_file_transfer_dbus->init();
    mock_file_transfer_dbus_singleton = mock_file_transfer_dbus;

    mock_logind_manager_dbus = new MockLogindManagerDBus;
    cppcut_assert_not_null(mock_logind_manager_dbus);
    mock_logind_manager_dbus->init();
    mock_logind_manager_dbus_singleton = mock_logind_manager_dbus;

    mock_dbus_iface = new MockDBusIface;
    cppcut_assert_not_null(mock_dbus_iface);
    mock_dbus_iface->init();
    mock_dbus_iface_singleton = mock_dbus_iface;

    mock_messages->ignore_messages_with_level_or_above(MESSAGE_LEVEL_TRACE);

    os_write_buffer.clear();

    register_changed_data->init();

    mock_messages->expect_msg_vinfo_formatted(MESSAGE_LEVEL_DIAG,
                                              "Allocated shutdown guard \"networkconfig\"");
    mock_messages->expect_msg_vinfo_formatted(MESSAGE_LEVEL_DIAG,
                                              "Allocated shutdown guard \"filetransfer\"");
    mock_messages->expect_msg_vinfo_formatted(MESSAGE_LEVEL_DIAG,
                                              "Allocated shutdown guard \"upnpname\"");

    network_prefs_init(NULL, NULL);
    register_init(register_changed_callback);
    dcpregs_filetransfer_set_picture_provider(dcpregs_playstream_get_picture_provider());
}

void cut_teardown()
{
    register_deinit();
    network_prefs_deinit();

    register_changed_data->check();

    delete register_changed_data;
    register_changed_data = nullptr;

    os_write_buffer.clear();
    os_write_buffer.shrink_to_fit();

    mock_messages->check();
    mock_os->check();
    mock_file_transfer_dbus->check();
    mock_logind_manager_dbus->check();
    mock_dbus_iface->check();

    mock_messages_singleton = nullptr;
    mock_os_singleton = nullptr;
    mock_file_transfer_dbus_singleton = nullptr;
    mock_logind_manager_dbus_singleton = nullptr;
    mock_dbus_iface_singleton = nullptr;

    delete mock_messages;
    delete mock_os;
    delete mock_file_transfer_dbus;
    delete mock_logind_manager_dbus;
    delete mock_dbus_iface;

    mock_messages = nullptr;
    mock_os = nullptr;
    mock_file_transfer_dbus = nullptr;
    mock_logind_manager_dbus = nullptr;
    mock_dbus_iface = nullptr;
}

/*!\test
 * Download URL buffer size must be within a certain range.
 */
void test_download_url_length_restrictions()
{
    auto *reg =
        lookup_register_expect_handlers(209, dcpregs_write_209_download_url);

    uint8_t url_buffer[8 + 1024 + 1];

    memset(url_buffer, 'x', sizeof(url_buffer));
    url_buffer[0] = HCR_FILE_TRANSFER_CRC_MODE_NONE;
    url_buffer[3] = HCR_FILE_TRANSFER_ENCRYPTION_NONE;

    mock_messages->expect_msg_vinfo(MESSAGE_LEVEL_DEBUG, "Cleared URL");
    cppcut_assert_equal(0, reg->write_handler(url_buffer, 0));

    mock_messages->expect_msg_error_formatted(EINVAL, LOG_ERR, "Unexpected data length 1 (expected 9...1032) (Invalid argument)");
    cppcut_assert_equal(-1, reg->write_handler(url_buffer, 1));

    mock_messages->expect_msg_error_formatted(EINVAL, LOG_ERR, "Unexpected data length 8 (expected 9...1032) (Invalid argument)");
    cppcut_assert_equal(-1, reg->write_handler(url_buffer, 8));

    mock_messages->expect_msg_info_formatted("Set URL \"x\"");
    cppcut_assert_equal(0, reg->write_handler(url_buffer, 9));

    mock_messages->expect_msg_error_formatted(EINVAL, LOG_ERR, "Unexpected data length 1033 (expected 9...1032) (Invalid argument)");
    cppcut_assert_equal(-1, reg->write_handler(url_buffer, sizeof(url_buffer)));

    mock_messages->expect_msg_info("Set URL \"%s\"");
    cppcut_assert_equal(0, reg->write_handler(url_buffer, sizeof(url_buffer) - 1));
}

static void start_download(const std::string &url, uint32_t download_id)
{
    uint8_t url_buffer[8 + url.length()];

    memset(url_buffer, 0, 8);
    url_buffer[3] = HCR_FILE_TRANSFER_ENCRYPTION_NONE;
    memcpy(url_buffer + 8, url.c_str(), url.length());

    auto *reg =
        lookup_register_expect_handlers(209, dcpregs_write_209_download_url);
    mock_messages->expect_msg_info("Set URL \"%s\"");

    cppcut_assert_equal(0, reg->write_handler(url_buffer, 8 + url.length()));

    static constexpr uint8_t hcr_command[] =
        { HCR_COMMAND_CATEGORY_LOAD_TO_DEVICE, HCR_COMMAND_LOAD_TO_DEVICE_DOWNLOAD };

    reg = lookup_register_expect_handlers(40, dcpregs_write_40_download_control);

    int expected_write_handler_retval;

    if(download_id == 0)
    {
        mock_messages->expect_msg_info("Not transferring files during shutdown.");
        expected_write_handler_retval = -1;
    }
    else
    {
        mock_messages->expect_msg_info("Download started, transfer ID %u");
        mock_dbus_iface->expect_dbus_get_file_transfer_iface(dbus_dcpd_file_transfer_iface_dummy);
        mock_file_transfer_dbus->expect_tdbus_file_transfer_call_download_sync(
            TRUE, download_id, dbus_dcpd_file_transfer_iface_dummy, url.c_str(), 20);
        expected_write_handler_retval = 0;
    }

    cppcut_assert_equal(expected_write_handler_retval,
                        reg->write_handler(hcr_command, sizeof(hcr_command)));
}

static void cancel_download(uint32_t download_id)
{
    auto *reg =
        lookup_register_expect_handlers(209, dcpregs_write_209_download_url);
    mock_messages->expect_msg_vinfo(MESSAGE_LEVEL_DEBUG, "Cleared URL");
    mock_dbus_iface->expect_dbus_get_file_transfer_iface(dbus_dcpd_file_transfer_iface_dummy);
    mock_file_transfer_dbus->expect_tdbus_file_transfer_call_cancel_sync(
        TRUE, dbus_dcpd_file_transfer_iface_dummy, download_id);

    cppcut_assert_equal(0, reg->write_handler(NULL, 0));

}

/*!\test
 * Request to download a URL triggers a D-Bus message to D-Bus DL.
 */
void test_download_url()
{
    start_download("http://this.is.a.test.com/releases/image_v1.0.bin", 5);
}

/*!\test
 * Request to download without setting the URL is an error.
 */
void test_download_without_url_returns_error()
{
    static constexpr uint8_t hcr_command[] =
    {
        HCR_COMMAND_CATEGORY_LOAD_TO_DEVICE,
        HCR_COMMAND_LOAD_TO_DEVICE_DOWNLOAD
    };

    auto *reg =
        lookup_register_expect_handlers(40, dcpregs_write_40_download_control);

    mock_messages->expect_msg_error_formatted(EINVAL, LOG_NOTICE,
                                              "Download URL not configured (Invalid argument)");

    cppcut_assert_equal(-1, reg->write_handler(hcr_command, sizeof(hcr_command)));
}

static void get_download_status(uint8_t (&buffer)[2])
{
    auto *reg =
        lookup_register_expect_handlers(41, dcpregs_read_41_download_status,
                                        NULL);

    cppcut_assert_equal(static_cast<ssize_t>(sizeof(buffer)),
                        reg->read_handler(buffer, sizeof(buffer)));
}

/*!\test
 * Reading out the download status when idle yields plain OK code.
 */
void test_download_status_while_not_downloading_is_OK_code()
{
    uint8_t buffer[2];
    get_download_status(buffer);

    static constexpr uint8_t expected_answer[] =
        { HCR_STATUS_CATEGORY_GENERIC, HCR_STATUS_GENERIC_OK };
    cut_assert_equal_memory(expected_answer, sizeof(expected_answer),
                            buffer, sizeof(buffer));
}

/*!\test
 * Reading out the download status while download is in progress yields
 * progress percentage.
 */
void test_download_status_during_download_is_percentage()
{
    static constexpr uint32_t xfer_id = 3;
    start_download("http://download.something.com/file", xfer_id);

    uint8_t buffer[2];
    get_download_status(buffer);

    static constexpr uint8_t expected_answer_1[] =
        { HCR_STATUS_CATEGORY_PROGRESS, 0 };
    cut_assert_equal_memory(expected_answer_1, sizeof(expected_answer_1),
                            buffer, sizeof(buffer));

    /* simulate D-Bus DL progress report */
    dcpregs_filetransfer_progress_notification(xfer_id, 10, 20);
    register_changed_data->check(41);

    get_download_status(buffer);

    static constexpr uint8_t expected_answer_2[] =
        { HCR_STATUS_CATEGORY_PROGRESS, 50 };
    cut_assert_equal_memory(expected_answer_2, sizeof(expected_answer_2),
                            buffer, sizeof(buffer));
}

/*!\test
 * Reading out the download status after successful download yields download
 * status code OK.
 */
void test_download_status_after_successful_download_is_status_code()
{
    static constexpr uint32_t xfer_id = 7;
    start_download("https://updates.server.com/file", xfer_id);

    uint8_t buffer[2];
    get_download_status(buffer);

    static constexpr uint8_t expected_answer_1[] =
        { HCR_STATUS_CATEGORY_PROGRESS, 0 };
    cut_assert_equal_memory(expected_answer_1, sizeof(expected_answer_1),
                            buffer, sizeof(buffer));

    /* simulate D-Bus DL progress report */
    dcpregs_filetransfer_progress_notification(xfer_id, 100, 100);
    register_changed_data->check(41);

    /* progress 100% */
    get_download_status(buffer);

    static constexpr uint8_t expected_answer_2[] =
        { HCR_STATUS_CATEGORY_PROGRESS, 100 };
    cut_assert_equal_memory(expected_answer_2, sizeof(expected_answer_2),
                            buffer, sizeof(buffer));

    /* simulate D-Bus DL done report */
    dcpregs_filetransfer_done_notification(xfer_id, LIST_ERROR_OK,
                                           "/some/path/0000000007.dbusdl");
    register_changed_data->check(41);

    /* Download OK status */
    get_download_status(buffer);

    static constexpr uint8_t expected_answer_3[] =
        { HCR_STATUS_CATEGORY_DOWNLOAD, HCR_STATUS_DOWNLOAD_OK };
    cut_assert_equal_memory(expected_answer_3, sizeof(expected_answer_3),
                            buffer, sizeof(buffer));

    /* Reading out the status again yields the same answer */
    get_download_status(buffer);
    cut_assert_equal_memory(expected_answer_3, sizeof(expected_answer_3),
                            buffer, sizeof(buffer));
}

/*!\test
 * Reading out the download status after failed download yields appropriate
 * download status code.
 */
void test_download_status_after_failed_download_is_status_code()
{
    static constexpr uint32_t xfer_id = 15;
    start_download("https://does.not.exist/file", xfer_id);

    uint8_t buffer[2];
    get_download_status(buffer);

    static constexpr uint8_t expected_answer_1[] =
        { HCR_STATUS_CATEGORY_PROGRESS, 0 };
    cut_assert_equal_memory(expected_answer_1, sizeof(expected_answer_1),
                            buffer, sizeof(buffer));

    /* simulate D-Bus DL done report with error */
    dcpregs_filetransfer_done_notification(xfer_id, LIST_ERROR_NET_IO, NULL);
    register_changed_data->check(41);

    /* No network connection status */
    get_download_status(buffer);

    static constexpr uint8_t expected_answer_2[] =
        { HCR_STATUS_CATEGORY_DOWNLOAD, HCR_STATUS_DOWNLOAD_NETWORK_ERROR };
    cut_assert_equal_memory(expected_answer_2, sizeof(expected_answer_2),
                            buffer, sizeof(buffer));

    /* Reading out the status again yields the same answer */
    get_download_status(buffer);
    cut_assert_equal_memory(expected_answer_2, sizeof(expected_answer_2),
                            buffer, sizeof(buffer));
}

/*!\test
 * Reading out the download status after canceling a download yields generic OK
 * status code.
 */
void test_cancel_download_resets_download_status()
{
    static constexpr uint32_t xfer_id = 23;
    start_download("ftp://short.com/f", xfer_id);

    uint8_t buffer[2];
    get_download_status(buffer);

    static constexpr uint8_t expected_answer_1[] =
        { HCR_STATUS_CATEGORY_PROGRESS, 0 };
    cut_assert_equal_memory(expected_answer_1, sizeof(expected_answer_1),
                            buffer, sizeof(buffer));

    cancel_download(xfer_id);

    get_download_status(buffer);

    static constexpr uint8_t expected_answer_2[] =
        { HCR_STATUS_CATEGORY_GENERIC, HCR_STATUS_GENERIC_OK };
    cut_assert_equal_memory(expected_answer_2, sizeof(expected_answer_2),
                            buffer, sizeof(buffer));
}

/*!\test
 * Rebooting the system via DCP command is possible.
 */
void test_send_reboot_request()
{
    auto *reg =
        lookup_register_expect_handlers(40, dcpregs_write_40_download_control);

    static constexpr uint8_t hcr_command[] =
        { HCR_COMMAND_CATEGORY_RESET, HCR_COMMAND_REBOOT_SYSTEM };

    mock_os->expect_os_path_get_type(OS_PATH_TYPE_IO_ERROR, "/tmp/do_update.sh");
    mock_messages->expect_msg_vinfo_formatted(MESSAGE_LEVEL_IMPORTANT,
                                              "Shutdown requested via DCP command");
    mock_dbus_iface->expect_dbus_get_logind_manager_iface(dbus_logind_manager_iface_dummy);
    mock_logind_manager_dbus->expect_tdbus_logind_manager_call_reboot_sync(true, dbus_logind_manager_iface_dummy, false);
    cppcut_assert_equal(0, reg->write_handler(hcr_command, sizeof(hcr_command)));
}

/*!\test
 * Rebooting the system via DCP command is blocked during updates.
 */
void test_send_reboot_request_during_update()
{
    auto *reg =
        lookup_register_expect_handlers(40, dcpregs_write_40_download_control);

    static constexpr uint8_t hcr_command[] =
        { HCR_COMMAND_CATEGORY_RESET, HCR_COMMAND_REBOOT_SYSTEM };

    mock_os->expect_os_path_get_type(OS_PATH_TYPE_FILE, "/tmp/do_update.sh");
    mock_messages->expect_msg_error(0, LOG_ERR,
        "System reboot request ignored, we are in the middle of an update");
    cppcut_assert_equal(0, reg->write_handler(hcr_command, sizeof(hcr_command)));
}

/*!\test
 * Download is canceled on shutdown.
 */
void test_transfer_is_interrupted_on_shutdown()
{
    start_download("http://this.is.a.test.com/releases/image_v1.0.bin", 99);

    mock_messages->expect_msg_vinfo_formatted(MESSAGE_LEVEL_DIAG,
                                              "Shutdown guard \"filetransfer\" down");
    mock_messages->expect_msg_vinfo(MESSAGE_LEVEL_DEBUG, "Cleared URL");
    mock_dbus_iface->expect_dbus_get_file_transfer_iface(dbus_dcpd_file_transfer_iface_dummy);
    mock_file_transfer_dbus->expect_tdbus_file_transfer_call_cancel_sync(
        TRUE, dbus_dcpd_file_transfer_iface_dummy, 99);
    dcpregs_filetransfer_prepare_for_shutdown();
}

/*!\test
 * Download cannot be started after shutdown.
 */
void test_new_transfer_is_blocked_after_shutdown()
{
    mock_messages->expect_msg_vinfo_formatted(MESSAGE_LEVEL_DIAG,
                                              "Shutdown guard \"filetransfer\" down");
    mock_messages->expect_msg_vinfo(MESSAGE_LEVEL_DEBUG, "Cleared URL");
    dcpregs_filetransfer_prepare_for_shutdown();

    start_download("http://this.is.a.test.com/releases/image_v1.0.bin", 0);
}

/*!\test
 * Request download of empty cover art via XMODEM.
 */
void test_download_empty_cover_art()
{
    /* no picture hash available */
    auto *reg =
        lookup_register_expect_handlers(210, dcpregs_read_210_current_cover_art_hash, nullptr);

    mock_messages->expect_msg_info("Cover art: Send empty hash to SPI slave");

    uint8_t buffer[16];
    cppcut_assert_equal(ssize_t(0), reg->read_handler(buffer, sizeof(buffer)));

    mock_messages->check();

    static constexpr uint8_t hcr_command[] =
        { HCR_COMMAND_CATEGORY_LOAD_TO_DEVICE, HCR_COMMAND_LOAD_TO_DEVICE_COVER_ART };

    /* no picture available */
    reg = lookup_register_expect_handlers(40, dcpregs_write_40_download_control);

    mock_messages->expect_msg_info("Download of cover art requested");
    mock_messages->expect_msg_info("No cover art available");

    cppcut_assert_equal(0, reg->write_handler(hcr_command, sizeof(hcr_command)));
}

/*!\test
 * Attempting to shut down twice has no effect.
 */
void test_shutdown_can_be_called_only_once()
{
    mock_messages->expect_msg_vinfo_formatted(MESSAGE_LEVEL_DIAG,
                                              "Shutdown guard \"filetransfer\" down");
    mock_messages->expect_msg_vinfo(MESSAGE_LEVEL_DEBUG, "Cleared URL");
    dcpregs_filetransfer_prepare_for_shutdown();

    mock_messages->expect_msg_vinfo_formatted(MESSAGE_LEVEL_DIAG,
                                              "Shutdown guard \"filetransfer\" down");
    dcpregs_filetransfer_prepare_for_shutdown();
}

static int write_feed_conf_from_buffer_callback(const void *src, size_t count, int fd,
                                                const char *expected_content)
{
    cppcut_assert_equal(expected_os_write_fd, fd);
    cppcut_assert_not_null(src);
    cppcut_assert_operator(size_t(0), <, count);

    const size_t expected_content_size = strlen(expected_content);
    cut_assert_equal_memory(expected_content, expected_content_size,
                            src, count);

    return 0;
}

static void set_update_package_feed_configuration(bool have_regular_inifile,
                                                  bool have_override_inifile)
{
    static constexpr char old_release_name[] = "oldtest";
    static constexpr char old_url[] = "http://attic.ta-hifi.de/StrBo";
    static constexpr char updated_release_name[] = "testing";
    static constexpr char updated_url[] = "http://updates.ta-hifi.de/StrBo";
    static constexpr char override_release_name[] = "experimental";
    static constexpr char override_url[] = "http://files.ta-hifi.de/override/StrBo";

    /* send new update feed configuration: opkg feed configuration files are
     * deleted and new settings are written to configuration file (in this
     * particular order!) */
    static constexpr const char url[] = "http://updates.ta-hifi.de/StrBo testing";
    uint8_t url_buffer[8 + sizeof(url) - 1];

    memset(url_buffer, 0, 8);
    url_buffer[3] = HCR_FILE_TRANSFER_ENCRYPTION_NONE;
    memcpy(url_buffer + 8, url, sizeof(url) - 1);

    mock_messages->expect_msg_vinfo_formatted(MESSAGE_LEVEL_IMPORTANT,
        "Set package update URL \"http://updates.ta-hifi.de/StrBo\" for release \"testing\"");

    static constexpr const char config_file_format[] =
        "[global]\n"
        "release = %s\n"
        "url = %s\n"
        "method = src/gz\n"
        "[feed all]\n"
        "[feed arm1176jzfshf-vfp]\n"
        "[feed raspberrypi]\n";

    static char existing_config_file_buffer[1024];
    const size_t existing_config_file_length =
        snprintf(existing_config_file_buffer, sizeof(existing_config_file_buffer),
                 config_file_format, old_release_name, old_url);

    const struct os_mapped_file_data existing_config_file =
    {
        .fd = expected_os_map_file_to_memory_fd,
        .ptr = existing_config_file_buffer,
        .length = existing_config_file_length,
    };

    if(have_regular_inifile)
    {
        mock_os->expect_os_map_file_to_memory(&existing_config_file, feed_config_filename);
        mock_os->expect_os_unmap_file(&existing_config_file);
    }
    else
        mock_os->expect_os_map_file_to_memory(-1, false, feed_config_filename);

    std::vector<MockOs::ForeachItemData> items_before;
    items_before.emplace_back(MockOs::ForeachItemData("somedir", true));
    items_before.emplace_back(MockOs::ForeachItemData("hello.conf"));
    items_before.emplace_back(MockOs::ForeachItemData("all-feed.conf"));
    items_before.emplace_back(MockOs::ForeachItemData("arm1176jzfshf-vfp-feed.conf"));
    items_before.emplace_back(MockOs::ForeachItemData("raspberrypi-feed.conf"));
    items_before.emplace_back(MockOs::ForeachItemData("-feed.conf"));
    items_before.emplace_back(MockOs::ForeachItemData("extra-feed.conf"));
    items_before.emplace_back(MockOs::ForeachItemData("not-a-feed.conf "));
    items_before.emplace_back(MockOs::ForeachItemData("xyzfeed.conf"));
    items_before.emplace_back(MockOs::ForeachItemData(".conf"));

    std::vector<MockOs::ForeachItemData> items_after;
    items_after.emplace_back(MockOs::ForeachItemData("somedir", true));
    items_after.emplace_back(MockOs::ForeachItemData("hello.conf"));
    items_after.emplace_back(MockOs::ForeachItemData("-feed.conf"));
    items_after.emplace_back(MockOs::ForeachItemData("not-a-feed.conf "));
    items_after.emplace_back(MockOs::ForeachItemData("xyzfeed.conf"));
    items_after.emplace_back(MockOs::ForeachItemData(".conf"));

    static constexpr std::array<const char *, 3> expected_generated_feed_file_names =
    {
        "/etc/opkg/all-feed.conf",
        "/etc/opkg/arm1176jzfshf-vfp-feed.conf",
        "/etc/opkg/raspberrypi-feed.conf",
    };

    mock_os->expect_os_foreach_in_path(0, opkg_configuration_path, items_before);
    mock_os->expect_os_file_delete(expected_generated_feed_file_names[0]);
    mock_os->expect_os_file_delete(expected_generated_feed_file_names[1]);
    mock_os->expect_os_file_delete(expected_generated_feed_file_names[2]);
    mock_os->expect_os_file_delete("/etc/opkg/extra-feed.conf");
    mock_os->expect_os_sync_dir(opkg_configuration_path);

    mock_os->expect_os_file_new(expected_os_write_fd, feed_config_filename);
    for(unsigned int i = 0; i < (expected_generated_feed_file_names.size() + 1) * 3 + 3 * 4; ++i)
        mock_os->expect_os_write_from_buffer_callback(write_from_buffer_callback);
    mock_os->expect_os_file_close(expected_os_write_fd);
    mock_os->expect_os_sync_dir(feed_config_path);

    auto *reg = lookup_register_expect_handlers(209, dcpregs_write_209_download_url);

    cppcut_assert_equal(0, reg->write_handler(url_buffer, sizeof(url_buffer)));

    /* the data passed to the register is always written straight to the
     * regular configuration file (unless the content wasn't changed), the
     * override file does not interfere */
    static char expected_config_file_buffer[1024];
    const size_t expected_config_file_length =
        snprintf(expected_config_file_buffer, sizeof(expected_config_file_buffer),
                 config_file_format, updated_release_name, updated_url);

    cut_assert_equal_memory(expected_config_file_buffer, expected_config_file_length,
                            os_write_buffer.data(), os_write_buffer.size());

    os_write_buffer.clear();

    mock_messages->check();
    mock_os->check();


    /* probe opkg feed configuration files, then read update feed configuration
     * from our file, then generate opkg configuration files, then start the
     * update */
    mock_messages->expect_msg_vinfo(MESSAGE_LEVEL_IMPORTANT,
                                    "Attempting to START SYSTEM UPDATE");

    mock_os->expect_os_foreach_in_path(0, opkg_configuration_path, items_after);

    const struct os_mapped_file_data modified_config_file =
    {
        .fd = expected_os_map_file_to_memory_fd,
        .ptr = expected_config_file_buffer,
        .length = expected_config_file_length,
    };

    static char override_config_file_buffer[1024];
    const size_t override_config_file_length =
        snprintf(override_config_file_buffer, sizeof(override_config_file_buffer),
                 config_file_format, override_release_name, override_url);

    const struct os_mapped_file_data override_config_file =
    {
        .fd = expected_os_map_file_to_memory_fd,
        .ptr = override_config_file_buffer,
        .length = override_config_file_length,
    };

    static constexpr decltype(expected_generated_feed_file_names) expected_generated_feed_file_formats =
    {
        "# Generated file, do not edit!\n"
        "src/gz %s-all %s/%s/all\n",
        "# Generated file, do not edit!\n"
        "src/gz %s-arm1176jzfshf-vfp %s/%s/arm1176jzfshf-vfp\n",
        "# Generated file, do not edit!\n"
        "src/gz %s-raspberrypi %s/%s/raspberrypi\n",
    };

    std::array<char[512], expected_generated_feed_file_formats.size()> expected_generated_feed_file_contents;

    const char *expected_release_name =
        have_override_inifile ? override_release_name : updated_release_name;
    const char *expected_url =
        have_override_inifile ? override_url : updated_url;

    for(size_t i = 0; i < expected_generated_feed_file_formats.size(); ++i)
        snprintf(expected_generated_feed_file_contents[i],
                 sizeof(expected_generated_feed_file_contents[i]),
                 expected_generated_feed_file_formats[i],
                 expected_release_name, expected_url, expected_release_name);

    if(have_override_inifile)
    {
        mock_os->expect_os_map_file_to_memory(&override_config_file,
                                              feed_config_override_filename);
        mock_os->expect_os_unmap_file(&override_config_file);
    }
    else
    {
        mock_os->expect_os_map_file_to_memory(-1, false, feed_config_override_filename);
        mock_os->expect_os_map_file_to_memory(&modified_config_file, feed_config_filename);
        mock_os->expect_os_unmap_file(&modified_config_file);
    }

    for(size_t i = 0; i < expected_generated_feed_file_names.size(); ++i)
    {
        mock_os->expect_os_file_new(expected_os_write_fd, expected_generated_feed_file_names[i]);
        mock_os->expect_os_write_from_buffer_callback(std::bind(write_feed_conf_from_buffer_callback,
                                                                std::placeholders::_1,
                                                                std::placeholders::_2,
                                                                std::placeholders::_3,
                                                                expected_generated_feed_file_contents[i]));
        mock_os->expect_os_file_close(expected_os_write_fd);
    }

    mock_os->expect_os_sync_dir(opkg_configuration_path);

    /* let's stop it at this point, we have tested what we wanted */
    mock_messages->expect_msg_info("Update in progress, not starting again");
    mock_os->expect_os_path_get_type(OS_PATH_TYPE_FILE, "/tmp/do_update.sh");

    reg = lookup_register_expect_handlers(40, dcpregs_write_40_download_control);

    static constexpr uint8_t hcr_command[] =
        { HCR_COMMAND_CATEGORY_UPDATE_FROM_INET, HCR_COMMAND_UPDATE_MAIN_SYSTEM };

    cppcut_assert_equal(-1, reg->write_handler(hcr_command, sizeof(hcr_command)));
}

/*!\test
 * Update existing package feed configuration with new data from regular
 * configuration file.
 */
void test_set_update_package_feed_configuration()
{
    set_update_package_feed_configuration(true, false);
}

/*!\test
 * Update existing package feed configuration with new data, override inifile
 * is in place, but regular configuration file is not.
 */
void test_set_update_package_feed_configuration_with_override()
{
    set_update_package_feed_configuration(false, true);
}

/*!\test
 * Update existing package feed configuration with new data, no configuration
 * files exist.
 *
 * This is be similar to #test_set_update_package_feed_configuration(), but the
 * default configuration file is generated.
 */
void test_set_update_package_feed_configuration_with_no_configs()
{
    set_update_package_feed_configuration(false, false);
}

/*!\test
 * Update existing package feed configuration with new data, both override and
 * regular inifiles are in place.
 *
 * The override inifile takes precedence over the regular file and over what
 * has been written there.
 */
void test_set_update_package_feed_configuration_with_regular_and_override()
{
    set_update_package_feed_configuration(true, true);
}

static void feed_configuration_file_is_created_on_system_update(bool have_override_inifile)
{
    mock_messages->expect_msg_vinfo(MESSAGE_LEVEL_IMPORTANT,
                                    "Attempting to START SYSTEM UPDATE");

    mock_os->expect_os_foreach_in_path(0, opkg_configuration_path);

    static char override_config_file_buffer[] =
        "[global]\n"
        "release = alphaomega\n"
        "url = http://alpha.ta-hifi.de/omega\n"
        "method = src/gz\n"
        "[feed all]\n"
        "[feed arm1176jzfshf-vfp]\n"
        "[feed raspberrypi]\n";

    const struct os_mapped_file_data override_config_file =
    {
        .fd = expected_os_map_file_to_memory_fd,
        .ptr = override_config_file_buffer,
        .length = sizeof(override_config_file_buffer) - 1,
    };

    if(have_override_inifile)
    {
        mock_os->expect_os_map_file_to_memory(&override_config_file,
                                              feed_config_override_filename);
        mock_os->expect_os_unmap_file(&override_config_file);
    }
    else
    {
        mock_os->expect_os_map_file_to_memory(-1, false, feed_config_override_filename);
        mock_os->expect_os_map_file_to_memory(-1, false, feed_config_filename);
    }

    static constexpr std::array<const char *, 3> expected_generated_feed_file_names =
    {
        "/etc/opkg/all-feed.conf",
        "/etc/opkg/arm1176jzfshf-vfp-feed.conf",
        "/etc/opkg/raspberrypi-feed.conf",
    };

    static constexpr decltype(expected_generated_feed_file_names) expected_generated_feed_file_formats =
    {
        "# Generated file, do not edit!\n"
        "src/gz %s-all %s/%s/all\n",
        "# Generated file, do not edit!\n"
        "src/gz %s-arm1176jzfshf-vfp %s/%s/arm1176jzfshf-vfp\n",
        "# Generated file, do not edit!\n"
        "src/gz %s-raspberrypi %s/%s/raspberrypi\n",
    };

    std::array<char[512], expected_generated_feed_file_formats.size()> expected_generated_feed_file_contents;

    const char *expected_release_name = have_override_inifile
        ? "alphaomega"
        : "stable";
    const char *expected_url = have_override_inifile
        ? "http://alpha.ta-hifi.de/omega"
        : "http://www.ta-hifi.de/fileadmin/auto_download/StrBo";

    for(size_t i = 0; i < expected_generated_feed_file_formats.size(); ++i)
        snprintf(expected_generated_feed_file_contents[i],
                 sizeof(expected_generated_feed_file_contents[i]),
                 expected_generated_feed_file_formats[i],
                 expected_release_name, expected_url, expected_release_name);

    for(size_t i = 0; i < expected_generated_feed_file_names.size(); ++i)
    {
        mock_os->expect_os_file_new(expected_os_write_fd, expected_generated_feed_file_names[i]);
        mock_os->expect_os_write_from_buffer_callback(std::bind(write_feed_conf_from_buffer_callback,
                                                                std::placeholders::_1,
                                                                std::placeholders::_2,
                                                                std::placeholders::_3,
                                                                expected_generated_feed_file_contents[i]));
        mock_os->expect_os_file_close(expected_os_write_fd);
    }

    mock_os->expect_os_sync_dir(opkg_configuration_path);

    /* let's stop it at this point, we have tested what we wanted */
    mock_messages->expect_msg_info("Update in progress, not starting again");
    mock_os->expect_os_path_get_type(OS_PATH_TYPE_FILE, "/tmp/do_update.sh");

    auto *reg = lookup_register_expect_handlers(40, dcpregs_write_40_download_control);

    static constexpr uint8_t hcr_command[] =
        { HCR_COMMAND_CATEGORY_UPDATE_FROM_INET, HCR_COMMAND_UPDATE_MAIN_SYSTEM };

    cppcut_assert_equal(-1, reg->write_handler(hcr_command, sizeof(hcr_command)));
}

/*!\test
 * System update is possible even if neither our configuration file nor the
 * opkg feed configuraton files exist.
 *
 * In case our configuraton file does not exist yet when the system update
 * command comes in, a default file is generated in RAM. This is used to
 * generate the opkg feed configuration files so that the update request may
 * proceed.
 */
void test_feed_configuration_file_is_created_on_system_update_if_does_not_exist()
{
    feed_configuration_file_is_created_on_system_update(false);
}

/*!\test
 * System update is possible of only the override file exists, in which case
 * its values are used.
 */
void test_feed_configuration_file_is_not_created_if_override_file_exists()
{
    feed_configuration_file_is_created_on_system_update(true);
}

/*!\test
 * Setting feed configuration suceeds if there is no configuration file yet.
 *
 * In the configuration file does not exist, a default file is generated in
 * RAM. This file is then updated according to the command and written to a
 * real file.
 */
void test_feed_configuration_file_is_created_on_config_if_does_not_exist()
{
    /* send new update feed configuration: opkg feed configuration files are
     * deleted and new settings are written to configuration file (in this
     * particular order!) */
    static constexpr const char url[] = "http://dev.tua.local/Test experimental";
    uint8_t url_buffer[8 + sizeof(url) - 1];

    memset(url_buffer, 0, 8);
    url_buffer[3] = HCR_FILE_TRANSFER_ENCRYPTION_NONE;
    memcpy(url_buffer + 8, url, sizeof(url) - 1);

    mock_messages->expect_msg_vinfo_formatted(MESSAGE_LEVEL_IMPORTANT,
        "Set package update URL \"http://dev.tua.local/Test\" for release \"experimental\"");

    mock_os->expect_os_map_file_to_memory(-1, false, feed_config_filename);
    mock_os->expect_os_foreach_in_path(0, opkg_configuration_path);
    mock_os->expect_os_file_new(expected_os_write_fd, feed_config_filename);
    for(unsigned int i = 0; i < 4 * 3 + 3 * 4; ++i)
        mock_os->expect_os_write_from_buffer_callback(write_from_buffer_callback);
    mock_os->expect_os_file_close(expected_os_write_fd);
    mock_os->expect_os_sync_dir(feed_config_path);

    auto *reg = lookup_register_expect_handlers(209, dcpregs_write_209_download_url);

    cppcut_assert_equal(0, reg->write_handler(url_buffer, sizeof(url_buffer)));

    static char expected_config_file[] =
        "[global]\n"
        "release = experimental\n"
        "url = http://dev.tua.local/Test\n"
        "method = src/gz\n"
        "[feed all]\n"
        "[feed arm1176jzfshf-vfp]\n"
        "[feed raspberrypi]\n";

    cut_assert_equal_memory(expected_config_file, sizeof(expected_config_file) - 1,
                            os_write_buffer.data(), os_write_buffer.size());
}

/*!\test
 * Any zero byte tacked to the end of the input gets ignored.
 */
void test_feed_configurations_with_trailing_zero_bytes_are_accepted()
{
    static constexpr const char url[] = "http://dev.tua.local/foo bar\0\0\0";
    uint8_t url_buffer[8 + sizeof(url) - 1];

    memset(url_buffer, 0, 8);
    url_buffer[3] = HCR_FILE_TRANSFER_ENCRYPTION_NONE;
    memcpy(url_buffer + 8, url, sizeof(url) - 1);

    mock_messages->expect_msg_vinfo_formatted(MESSAGE_LEVEL_IMPORTANT,
        "Set package update URL \"http://dev.tua.local/foo\" for release \"bar\"");

    mock_os->expect_os_map_file_to_memory(-1, false, feed_config_filename);
    mock_os->expect_os_foreach_in_path(0, opkg_configuration_path);
    mock_os->expect_os_file_new(expected_os_write_fd, feed_config_filename);
    for(unsigned int i = 0; i < 4 * 3 + 3 * 4; ++i)
        mock_os->expect_os_write_from_buffer_callback(write_from_buffer_callback);
    mock_os->expect_os_file_close(expected_os_write_fd);
    mock_os->expect_os_sync_dir(feed_config_path);

    auto *reg = lookup_register_expect_handlers(209, dcpregs_write_209_download_url);

    cppcut_assert_equal(0, reg->write_handler(url_buffer, sizeof(url_buffer)));

    static char expected_config_file[] =
        "[global]\n"
        "release = bar\n"
        "url = http://dev.tua.local/foo\n"
        "method = src/gz\n"
        "[feed all]\n"
        "[feed arm1176jzfshf-vfp]\n"
        "[feed raspberrypi]\n";

    cut_assert_equal_memory(expected_config_file, sizeof(expected_config_file) - 1,
                            os_write_buffer.data(), os_write_buffer.size());
}

/*!\test
 * In case the configuration is does not differ from what is already stored on
 * configuration file, the file is neither rewritten nor are the opkg files
 * deleted.
 */
void test_feed_configuration_file_remains_unchanged_if_passed_config_is_same()
{
    static constexpr const char url[] = "http://did.not.change/in/any way";
    uint8_t url_buffer[8 + sizeof(url) - 1];

    memset(url_buffer, 0, 8);
    url_buffer[3] = HCR_FILE_TRANSFER_ENCRYPTION_NONE;
    memcpy(url_buffer + 8, url, sizeof(url) - 1);

    static char config_file_buffer[] =
        "[global]\n"
        "release = way\n"
        "url = http://did.not.change/in/any\n"
        "method = src/gz\n"
        "[feed all]\n"
        "[feed arm1176jzfshf-vfp]\n"
        "[feed raspberrypi]\n";

    const struct os_mapped_file_data config_file =
    {
        .fd = expected_os_map_file_to_memory_fd,
        .ptr = config_file_buffer,
        .length = sizeof(config_file_buffer) - 1,
    };

    mock_os->expect_os_map_file_to_memory(&config_file, feed_config_filename);
    mock_os->expect_os_unmap_file(&config_file);

    auto *reg = lookup_register_expect_handlers(209, dcpregs_write_209_download_url);

    cppcut_assert_equal(0, reg->write_handler(url_buffer, sizeof(url_buffer)));
}

/*!\test
 * For forward compatibility, multiple space-separated fields are accepted, but
 * only the first two of them are actually used.
 *
 * In this test, the configuration is not expected to be updated because the
 * first two fields are no different from what's already stored on file.
 */
void test_feed_configuration_with_more_than_two_fields_is_accepted()
{
    static constexpr const char url[] = "http://www.ta-hifi.de/StrBo testing beta";
    uint8_t url_buffer[8 + sizeof(url) - 1];

    memset(url_buffer, 0, 8);
    url_buffer[3] = HCR_FILE_TRANSFER_ENCRYPTION_NONE;
    memcpy(url_buffer + 8, url, sizeof(url) - 1);

    static char config_file_buffer[] =
        "[global]\n"
        "release = testing\n"
        "url = http://www.ta-hifi.de/StrBo\n"
        "method = src/gz\n"
        "[feed all]\n"
        "[feed arm1176jzfshf-vfp]\n"
        "[feed raspberrypi]\n";

    const struct os_mapped_file_data config_file =
    {
        .fd = expected_os_map_file_to_memory_fd,
        .ptr = config_file_buffer,
        .length = sizeof(config_file_buffer) - 1,
    };

    mock_os->expect_os_map_file_to_memory(&config_file, feed_config_filename);
    mock_os->expect_os_unmap_file(&config_file);

    auto *reg = lookup_register_expect_handlers(209, dcpregs_write_209_download_url);

    cppcut_assert_equal(0, reg->write_handler(url_buffer, sizeof(url_buffer)));
}

};

namespace spi_registers_play_app_stream
{

static MockMessages *mock_messages;
static MockStreamplayerDBus *mock_streamplayer_dbus;
static MockArtCacheDBus *mock_artcache_dbus;
static MockDcpdDBus *mock_dcpd_dbus;
static MockAudiopathDBus *mock_audiopath_dbus;
static MockDBusIface *mock_dbus_iface;

static tdbussplayURLFIFO *const dbus_streamplayer_urlfifo_iface_dummy =
    reinterpret_cast<tdbussplayURLFIFO *>(0xd71b32aa);

static tdbussplayPlayback *const dbus_streamplayer_playback_iface_dummy =
    reinterpret_cast<tdbussplayPlayback *>(0xc9a018b0);

static tdbusdcpdPlayback *const dbus_dcpd_playback_iface_dummy =
    reinterpret_cast<tdbusdcpdPlayback *>(0x1337affe);

static tdbusdcpdViews *const dbus_dcpd_views_iface_dummy =
    reinterpret_cast<tdbusdcpdViews *>(0x87654321);

static tdbusartcacheRead *const dbus_artcache_read_iface_dummy =
    reinterpret_cast<tdbusartcacheRead *>(0x3bcb891a);

static tdbusaupathManager *const dbus_audiopath_manager_iface_dummy =
    reinterpret_cast<tdbusaupathManager *>(0x9ccb816a);

using OurStream = ::ID::SourcedStream<STREAM_ID_SOURCE_APP>;

static RegisterChangedData *register_changed_data;

const static MD5::Hash skey_dummy{ 0x10, 0x11, 0x12, 0x13, 0x14, 0x15, 0x16, 0x17,
                                   0x18, 0x19, 0x1a, 0x1b, 0x1c, 0x1d, 0x1e, 0x1f, };

static void register_changed_callback(uint8_t reg_number)
{
    register_changed_data->append(reg_number);
}

void cut_setup()
{
    register_changed_data = new RegisterChangedData;

    mock_messages = new MockMessages;
    cppcut_assert_not_null(mock_messages);
    mock_messages->init();
    mock_messages_singleton = mock_messages;

    mock_streamplayer_dbus = new MockStreamplayerDBus;
    cppcut_assert_not_null(mock_streamplayer_dbus);
    mock_streamplayer_dbus->init();
    mock_streamplayer_dbus_singleton = mock_streamplayer_dbus;

    mock_artcache_dbus = new MockArtCacheDBus();
    cppcut_assert_not_null(mock_artcache_dbus);
    mock_artcache_dbus->init();
    mock_artcache_dbus_singleton = mock_artcache_dbus;

    mock_dcpd_dbus = new MockDcpdDBus();
    cppcut_assert_not_null(mock_dcpd_dbus);
    mock_dcpd_dbus->init();
    mock_dcpd_dbus_singleton = mock_dcpd_dbus;

    mock_audiopath_dbus = new MockAudiopathDBus();
    cppcut_assert_not_null(mock_audiopath_dbus);
    mock_audiopath_dbus->init();
    mock_audiopath_dbus_singleton = mock_audiopath_dbus;

    mock_dbus_iface = new MockDBusIface;
    cppcut_assert_not_null(mock_dbus_iface);
    mock_dbus_iface->init();
    mock_dbus_iface_singleton = mock_dbus_iface;

    mock_messages->ignore_messages_with_level_or_above(MESSAGE_LEVEL_TRACE);

    register_changed_data->init();

    mock_messages->expect_msg_vinfo_formatted(MESSAGE_LEVEL_DIAG,
                                              "Allocated shutdown guard \"networkconfig\"");
    mock_messages->expect_msg_vinfo_formatted(MESSAGE_LEVEL_DIAG,
                                              "Allocated shutdown guard \"filetransfer\"");
    mock_messages->expect_msg_vinfo_formatted(MESSAGE_LEVEL_DIAG,
                                              "Allocated shutdown guard \"upnpname\"");

    network_prefs_init(NULL, NULL);
    register_init(register_changed_callback);
}

void cut_teardown()
{
    register_deinit();
    network_prefs_deinit();

    register_changed_data->check();

    delete register_changed_data;
    register_changed_data = nullptr;

    mock_messages->check();
    mock_streamplayer_dbus->check();
    mock_artcache_dbus->check();
    mock_dcpd_dbus->check();
    mock_audiopath_dbus->check();
    mock_dbus_iface->check();

    mock_messages_singleton = nullptr;
    mock_streamplayer_dbus_singleton = nullptr;
    mock_artcache_dbus_singleton = nullptr;
    mock_dcpd_dbus_singleton = nullptr;
    mock_audiopath_dbus_singleton = nullptr;
    mock_dbus_iface_singleton = nullptr;

    delete mock_messages;
    delete mock_streamplayer_dbus;
    delete mock_artcache_dbus;
    delete mock_dcpd_dbus;
    delete mock_audiopath_dbus;
    delete mock_dbus_iface;

    mock_messages = nullptr;
    mock_streamplayer_dbus = nullptr;
    mock_artcache_dbus = nullptr;
    mock_dcpd_dbus = nullptr;
    mock_audiopath_dbus = nullptr;
    mock_dbus_iface = nullptr;
}

static void set_start_title(const uint8_t *title, size_t length,
                            bool switching_to_app_mode,
                            bool immediate_audio_source_selection)
{
    if(switching_to_app_mode)
    {
        mock_dbus_iface->expect_dbus_get_audiopath_manager_iface(dbus_audiopath_manager_iface_dummy);
        mock_audiopath_dbus->expect_tdbus_aupath_manager_call_request_source(dbus_audiopath_manager_iface_dummy, "App");
    }

    const auto *const reg = register_lookup(78);

    cppcut_assert_equal(0, reg->write_handler(title, length));

    if(switching_to_app_mode && immediate_audio_source_selection)
    {
        mock_messages->expect_msg_info("Enter app mode");
        dcpregs_playstream_select_source();
    }
}

static void set_start_title(const std::string title,
                            bool switching_to_app_mode,
                            bool immediate_audio_source_selection)
{
    if(switching_to_app_mode)
    {
        mock_dbus_iface->expect_dbus_get_audiopath_manager_iface(dbus_audiopath_manager_iface_dummy);
        mock_audiopath_dbus->expect_tdbus_aupath_manager_call_request_source(dbus_audiopath_manager_iface_dummy, "App");
    }

    const auto *const reg = register_lookup(78);

<<<<<<< HEAD
    cppcut_assert_equal(0, reg->write_handler(static_cast<const uint8_t *>(static_cast<const void *>(title.c_str())), title.length()));

    if(switching_to_app_mode && immediate_audio_source_selection)
    {
        mock_messages->expect_msg_info("Enter app mode");
        dcpregs_playstream_select_source();
    }
=======
    cppcut_assert_equal(0, reg->write_handler(reinterpret_cast<const uint8_t *>(title.c_str()),
                                              title.length()));
>>>>>>> aeb9b03b
}

static void set_next_title(const std::string title, bool is_in_app_mode)
{
    if(!is_in_app_mode)
        mock_messages->expect_msg_error(0, LOG_CRIT,
                                        "BUG: App sets next stream title while not in app mode");

    const auto *const reg = register_lookup(238);

    cppcut_assert_equal(0, reg->write_handler(reinterpret_cast<const uint8_t *>(title.c_str()),
                                              title.length()));
}

static GVariantWrapper hash_to_variant(const MD5::Hash &hash)
{
    return GVariantWrapper(g_variant_new_fixed_array(G_VARIANT_TYPE_BYTE,
                                                     hash.data(), hash.size(),
                                                     sizeof(hash[0])));
}

static void set_start_playing_expectations(const std::string expected_artist,
                                           const std::string expected_album,
                                           const std::string expected_title,
                                           const std::string expected_alttrack,
                                           const std::string url,
                                           const OurStream stream_id,
                                           const MD5::Hash &hash,
                                           bool assume_already_playing)
{
    mock_dbus_iface->expect_dbus_get_playback_iface(dbus_dcpd_playback_iface_dummy);
    mock_dcpd_dbus->expect_tdbus_dcpd_playback_emit_stream_info(
        dbus_dcpd_playback_iface_dummy, stream_id.get().get_raw_id(),
        expected_artist.c_str(), expected_album.c_str(),
        expected_title.c_str(), expected_alttrack.c_str(),
        url.c_str());
    mock_dbus_iface->expect_dbus_get_streamplayer_urlfifo_iface(
        dbus_streamplayer_urlfifo_iface_dummy);
    mock_streamplayer_dbus->expect_tdbus_splay_urlfifo_call_push_sync(
        TRUE, dbus_streamplayer_urlfifo_iface_dummy,
        stream_id.get().get_raw_id(), url.c_str(), hash,
        0, "ms", 0, "ms", -2, FALSE, assume_already_playing);

    if(!assume_already_playing)
    {
        mock_dbus_iface->expect_dbus_get_streamplayer_playback_iface(
            dbus_streamplayer_playback_iface_dummy);
        mock_streamplayer_dbus->expect_tdbus_splay_playback_call_start_sync(
            TRUE, dbus_streamplayer_playback_iface_dummy);
    }

    mock_dbus_iface->expect_dbus_get_views_iface(dbus_dcpd_views_iface_dummy);
    mock_dcpd_dbus->expect_tdbus_dcpd_views_emit_open(dbus_dcpd_views_iface_dummy, "Play");
}

static void set_start_url(const std::string expected_artist,
                          const std::string expected_album,
                          const std::string expected_title,
                          const std::string expected_alttrack,
                          const std::string url,
                          const OurStream stream_id,
                          bool assume_already_playing, bool assume_is_app_mode,
                          GVariantWrapper *expected_stream_key)
{
    MD5::Context ctx;
    MD5::init(ctx);
    MD5::update(ctx, reinterpret_cast<const uint8_t *>(url.c_str()), url.length());
    MD5::Hash hash;
    MD5::finish(ctx, hash);

    if(expected_stream_key != nullptr)
        *expected_stream_key = std::move(hash_to_variant(hash));

    const auto *const reg = register_lookup(79);

    if(assume_is_app_mode)
        set_start_playing_expectations(expected_artist, expected_album,
                                       expected_title, expected_alttrack,
                                       url, stream_id, hash,
                                       assume_already_playing);

    cppcut_assert_equal(0, reg->write_handler(reinterpret_cast<const uint8_t *>(url.c_str()), url.length()));

    uint8_t buffer[8];
    cppcut_assert_equal(ssize_t(0), reg->read_handler(buffer, sizeof(buffer)));
}

static void set_start_meta_data_and_url(const std::string meta_data,
                                        const std::string url,
                                        const std::string expected_artist,
                                        const std::string expected_album,
                                        const std::string expected_title,
                                        const OurStream stream_id,
                                        bool assume_already_playing,
                                        GVariantWrapper *expected_stream_key,
                                        bool immediate_audio_source_selection = true)
{
    set_start_title(meta_data, true, immediate_audio_source_selection);
    set_start_url(expected_artist, expected_album, expected_title, meta_data,
                  url, stream_id, assume_already_playing,
                  immediate_audio_source_selection, expected_stream_key);
}

static void set_start_meta_data_and_url(const uint8_t *meta_data, size_t meta_data_length,
                                        const std::string url,
                                        const std::string expected_artist,
                                        const std::string expected_album,
                                        const std::string expected_title,
                                        const OurStream stream_id,
                                        bool assume_already_playing,
                                        GVariantWrapper *expected_stream_key,
                                        bool immediate_audio_source_selection = true)
{
    set_start_title(meta_data, meta_data_length, true, immediate_audio_source_selection);
    set_start_url(expected_artist, expected_album, expected_title,
                  std::string(reinterpret_cast<const char *>(meta_data),
                              meta_data_length),
                  url, stream_id, assume_already_playing,
                  immediate_audio_source_selection, expected_stream_key);
}

enum class SetTitleAndURLDataAssumptions
{
    IDLE__IN_NON_APP_MODE__KEEP_MODE,
    IDLE__IN_NON_APP_MODE__ENTER_APP_MODE,
    IDLE__IN_APP_MODE__KEEP_MODE,
    PLAYING__IN_NON_APP_MODE__KEEP_MODE,
    PLAYING__IN_NON_APP_MODE__ENTER_APP_MODE,
    PLAYING__IN_APP_MODE__KEEP_MODE,
};

void decode(const SetTitleAndURLDataAssumptions assumptions,
            bool &assume_already_playing, bool &assume_is_app_mode,
            bool &expecting_switch_to_app_mode)
{
    assume_already_playing = false;
    assume_is_app_mode = false;
    expecting_switch_to_app_mode = false;

    switch(assumptions)
    {
      case SetTitleAndURLDataAssumptions::IDLE__IN_NON_APP_MODE__KEEP_MODE:
        break;

      case SetTitleAndURLDataAssumptions::IDLE__IN_NON_APP_MODE__ENTER_APP_MODE:
        expecting_switch_to_app_mode = true;
        break;

      case SetTitleAndURLDataAssumptions::IDLE__IN_APP_MODE__KEEP_MODE:
        assume_is_app_mode = true;
        break;

      case SetTitleAndURLDataAssumptions::PLAYING__IN_NON_APP_MODE__KEEP_MODE:
        assume_already_playing = true;
        break;

      case SetTitleAndURLDataAssumptions::PLAYING__IN_NON_APP_MODE__ENTER_APP_MODE:
        assume_already_playing = true;
        expecting_switch_to_app_mode = true;
        break;

      case SetTitleAndURLDataAssumptions::PLAYING__IN_APP_MODE__KEEP_MODE:
        assume_already_playing = true;
        assume_is_app_mode = true;
        break;
    }
}

static void set_start_title_and_url(const std::string title, const std::string url,
                                    const OurStream stream_id,
                                    SetTitleAndURLDataAssumptions assumptions,
                                    GVariantWrapper *expected_stream_key,
                                    bool immediate_audio_source_selection = true)
{
    bool assume_already_playing, assume_is_app_mode, expecting_switch_to_app_mode;

    decode(assumptions, assume_already_playing, assume_is_app_mode,
           expecting_switch_to_app_mode);

    set_start_title(title, expecting_switch_to_app_mode, immediate_audio_source_selection);
    set_start_url("", "", title, title, url,
                  stream_id, assume_already_playing,
                  assume_is_app_mode || (expecting_switch_to_app_mode && immediate_audio_source_selection),
                  expected_stream_key);
}

static void set_next_url(const std::string title, const std::string url,
                         const OurStream stream_id,
                         SetTitleAndURLDataAssumptions assumptions,
                         GVariantWrapper *expected_stream_key)
{
    const auto *const reg = register_lookup(239);

    bool assume_already_playing, assume_is_app_mode, expecting_switch_to_app_mode;

    decode(assumptions, assume_already_playing, assume_is_app_mode,
           expecting_switch_to_app_mode);

    if(assume_is_app_mode)
    {
        MD5::Context ctx;
        MD5::init(ctx);
        MD5::update(ctx, reinterpret_cast<const uint8_t *>(url.c_str()), url.length());
        MD5::Hash hash;
        MD5::finish(ctx, hash);

        if(expected_stream_key != nullptr)
            *expected_stream_key = std::move(hash_to_variant(hash));

        mock_dbus_iface->expect_dbus_get_playback_iface(dbus_dcpd_playback_iface_dummy);
        mock_dcpd_dbus->expect_tdbus_dcpd_playback_emit_stream_info(
            dbus_dcpd_playback_iface_dummy, stream_id.get().get_raw_id(),
            "", "", title.c_str(), title.c_str(), url.c_str());
        mock_dbus_iface->expect_dbus_get_streamplayer_urlfifo_iface(dbus_streamplayer_urlfifo_iface_dummy);
        mock_streamplayer_dbus->expect_tdbus_splay_urlfifo_call_push_sync(
            TRUE, dbus_streamplayer_urlfifo_iface_dummy,
            stream_id.get().get_raw_id(), url.c_str(), hash,
            0, "ms", 0, "ms", 0, FALSE, assume_already_playing);

        if(!assume_already_playing)
        {
            mock_dbus_iface->expect_dbus_get_streamplayer_playback_iface(dbus_streamplayer_playback_iface_dummy);
            mock_streamplayer_dbus->expect_tdbus_splay_playback_call_start_sync(TRUE, dbus_streamplayer_playback_iface_dummy);
        }
    }
    else
    {
        mock_messages->expect_msg_error(0, LOG_CRIT,
                                        "BUG: App sets next URL while not in app mode");

        if(expected_stream_key != nullptr)
            expected_stream_key->release();
    }

    cppcut_assert_equal(0, reg->write_handler(reinterpret_cast<const uint8_t *>(url.c_str()), url.length()));
}

static void set_next_title_and_url(const std::string title, const std::string url,
                                   const OurStream stream_id,
                                   SetTitleAndURLDataAssumptions assumptions,
                                   GVariantWrapper *expected_stream_key)
{
    bool assume_is_app_mode = false;

    switch(assumptions)
    {
      case SetTitleAndURLDataAssumptions::PLAYING__IN_APP_MODE__KEEP_MODE:
      case SetTitleAndURLDataAssumptions::IDLE__IN_APP_MODE__KEEP_MODE:
        assume_is_app_mode = true;
        break;

      case SetTitleAndURLDataAssumptions::IDLE__IN_NON_APP_MODE__KEEP_MODE:
      case SetTitleAndURLDataAssumptions::IDLE__IN_NON_APP_MODE__ENTER_APP_MODE:
      case SetTitleAndURLDataAssumptions::PLAYING__IN_NON_APP_MODE__KEEP_MODE:
      case SetTitleAndURLDataAssumptions::PLAYING__IN_NON_APP_MODE__ENTER_APP_MODE:
        break;
    }

    set_next_title(title, assume_is_app_mode);
    set_next_url(title, url, stream_id, assumptions, expected_stream_key);
}

static void expect_current_title(const std::string &expected_title)
{
    const auto *const reg = register_lookup(75);

    char buffer[150];
    const ssize_t len = reg->read_handler((uint8_t *)buffer, sizeof(buffer));
    cppcut_assert_operator(ssize_t(sizeof(buffer)), >, len);
    buffer[len] = '\0';

    cppcut_assert_equal(expected_title.c_str(), buffer);
}

static void expect_current_url(const std::string &expected_url)
{
    const auto *const reg = register_lookup(76);

    char buffer[600];
    const ssize_t len = reg->read_handler((uint8_t *)buffer, sizeof(buffer));
    cppcut_assert_operator(ssize_t(sizeof(buffer)), >, len);
    buffer[len] = '\0';

    cppcut_assert_equal(expected_url.c_str(), buffer);
}

static void expect_current_title_and_url(const std::string &expected_title,
                                         const std::string &expected_url)
{
    expect_current_title(expected_title);
    expect_current_url(expected_url);
}

static void expect_next_url_empty()
{
    const auto *const reg = register_lookup(239);

    uint8_t buffer[16];
    memset(buffer, UINT8_MAX, sizeof(buffer));
    const ssize_t len = reg->read_handler((uint8_t *)buffer, sizeof(buffer));
    cppcut_assert_equal(ssize_t(0), len);

    uint8_t expected_url[sizeof(buffer)];
    memset(expected_url, UINT8_MAX, sizeof(expected_url));
    cut_assert_equal_memory(expected_url, sizeof(expected_url),
                            buffer, sizeof(buffer));
}

static GVariantWrapper empty_array_variant()
{
    GVariantBuilder builder;
    g_variant_builder_init(&builder, G_VARIANT_TYPE("ay"));

    return GVariantWrapper(g_variant_builder_end(&builder));
}

static void expect_cover_art_notification(GVariantWrapper stream_key,
                                          GVariantWrapper known_hash,
                                          const std::vector<uint8_t> &image_data,
                                          GVariantWrapper *image_hash = nullptr,
                                          bool is_not_in_cache_if_empty = false)
{
    GVariantWrapper image_hash_variant;
    GVariantWrapper image_data_variant;
    ArtCache::ReadError::Code read_error_code;

    if(image_data.empty())
    {
        image_hash_variant = std::move(empty_array_variant());
        image_data_variant = std::move(empty_array_variant());

        if(is_not_in_cache_if_empty)
        {
            read_error_code = ArtCache::ReadError::KEY_UNKNOWN;
            mock_messages->expect_msg_info("Cover art for current stream not in cache");
        }
        else
        {
            read_error_code = ArtCache::ReadError::OK;
            mock_messages->expect_msg_info("Cover art for current stream has not changed");
        }
    }
    else
    {
        MD5::Context ctx;
        MD5::init(ctx);
        MD5::update(ctx, image_data.data(), image_data.size());
        MD5::Hash hash;
        MD5::finish(ctx, hash);

        image_hash_variant = std::move(hash_to_variant(hash));
        image_data_variant =
            GVariantWrapper(g_variant_new_fixed_array(G_VARIANT_TYPE_BYTE,
                                                      image_data.data(), image_data.size(),
                                                      sizeof(image_data[0])));

        read_error_code = ArtCache::ReadError::UNCACHED;
        mock_messages->expect_msg_info("Taking new cover art for current stream from cache");
    }

    if(stream_key == nullptr)
        stream_key = std::move(hash_to_variant(skey_dummy));

    if(known_hash == nullptr)
        known_hash = std::move(empty_array_variant());

    if(image_hash != nullptr)
        *image_hash = image_hash_variant;

    mock_dbus_iface->expect_dbus_get_artcache_read_iface(dbus_artcache_read_iface_dummy);
    mock_artcache_dbus->expect_tdbus_artcache_read_call_get_scaled_image_data_sync(
        true, dbus_artcache_read_iface_dummy,
        std::move(stream_key), "png@120x120",
        std::move(known_hash), read_error_code, 42,
        std::move(image_hash_variant),
        std::move(image_data_variant));
}

static void expect_empty_cover_art_notification(GVariantWrapper &stream_key)
{
    if(stream_key == nullptr)
        stream_key = std::move(hash_to_variant(skey_dummy));

    static const std::vector<uint8_t> empty;

    expect_cover_art_notification(stream_key, GVariantWrapper(), empty);
}

static void send_title_and_url(const ID::Stream stream_id,
                               const char *expected_title,
                               const char *expected_url,
                               bool expecting_direct_slave_notification)
{
    if(expected_title == NULL)
        expected_title = "";

    if(expected_url == NULL)
        expected_url = "";

    char buffer[512];
    snprintf(buffer, sizeof(buffer),
             "Received explicit title and URL information for stream %u",
             stream_id.get_raw_id());

    mock_messages->expect_msg_vinfo_formatted(MESSAGE_LEVEL_DIAG, buffer);

    if(expecting_direct_slave_notification)
        mock_messages->expect_msg_vinfo(MESSAGE_LEVEL_DIAG, "Send title and URL to SPI slave");

    dcpregs_playstream_set_title_and_url(stream_id.get_raw_id(),
                                         expected_title, expected_url);
}

static void stop_stream()
{
    const auto *const reg = register_lookup(79);

    mock_dbus_iface->expect_dbus_get_streamplayer_playback_iface(dbus_streamplayer_playback_iface_dummy);
    mock_streamplayer_dbus->expect_tdbus_splay_playback_call_stop_sync(TRUE, dbus_streamplayer_playback_iface_dummy);

    static const uint8_t zero = 0;
    cppcut_assert_equal(0, reg->write_handler(&zero, sizeof(zero)));
}

/*!\test
 * App starts single stream with plain title information.
 */
void test_start_stream()
{
    set_start_title_and_url("Test stream", "http://app-provided.url.org/stream.flac",
                            OurStream::make(),
                            SetTitleAndURLDataAssumptions::IDLE__IN_NON_APP_MODE__ENTER_APP_MODE,
                            nullptr);

    expect_current_title_and_url("", "");
}

/*!\test
 * App starts single stream with plain title information, audio source
 * selection is a bit late.
 */
void test_start_stream_with_slow_audio_source_selection()
{
    static const char title[] = "Test stream";
    static const char url[] = "http://app-provided.url.org/stream.flac";
    const auto stream_id(OurStream::make());

    set_start_title_and_url(title, url, stream_id,
                            SetTitleAndURLDataAssumptions::IDLE__IN_NON_APP_MODE__ENTER_APP_MODE,
                            nullptr, false);

    expect_current_title_and_url("", "");

    MD5::Context ctx;
    MD5::init(ctx);
    MD5::update(ctx, reinterpret_cast<const uint8_t *>(url), sizeof(url) - 1);
    MD5::Hash hash;
    MD5::finish(ctx, hash);

    mock_messages->expect_msg_info("Enter app mode");
    mock_messages->expect_msg_vinfo(MESSAGE_LEVEL_DIAG, "Processing pending start request");
    set_start_playing_expectations("", "", title, title, url, stream_id, hash, false);

    dcpregs_playstream_select_source();
}

/*!\test
 * App starts single stream with plain title information, then gets stopped
 * because another audio source is selected.
 */
void test_start_stream_and_deselect_audio_source()
{
    set_start_title_and_url("Test stream", "http://app-provided.url.org/stream.flac",
                            OurStream::make(),
                            SetTitleAndURLDataAssumptions::IDLE__IN_NON_APP_MODE__ENTER_APP_MODE,
                            nullptr);

    expect_current_title_and_url("", "");

    mock_messages->expect_msg_info("Leave app mode");
    mock_dbus_iface->expect_dbus_get_streamplayer_playback_iface(dbus_streamplayer_playback_iface_dummy);
    mock_streamplayer_dbus->expect_tdbus_splay_playback_call_stop_sync(TRUE, dbus_streamplayer_playback_iface_dummy);

    dcpregs_playstream_deselect_source();

    mock_messages->expect_msg_vinfo(MESSAGE_LEVEL_DIAG, "Send title and URL to SPI slave");
    dcpregs_playstream_stop_notification();
    register_changed_data->check(std::array<uint8_t, 2>{75, 76});
}

/*!\test
 * App mode is entered, nothing is played, then it leaves app mode because
 * another audio source is selected.
 */
void test_enter_app_mode_and_immediately_deselect_audio_source()
{
    set_start_title("Test stream", true, true);

    mock_messages->expect_msg_info("Leave app mode");
    dcpregs_playstream_deselect_source();
}

/*!\test
 * App starts single stream with structured meta data information.
 */
void test_start_stream_with_meta_data()
{
    set_start_meta_data_and_url("The title\x1d""By some artist\x1dOn that album",
                                "http://app-provided.url.org/stream.aac",
                                "By some artist", "On that album", "The title",
                                OurStream::make(), false, nullptr);

    expect_current_title_and_url("", "");
}

/*!\test
 * App starts single stream with structured meta data information.
 */
void test_start_stream_with_unterminated_meta_data()
{
    static const uint8_t evil[] = { 'T', 'i', 't', 'l', 'e', 0x1d, };

    set_start_meta_data_and_url(evil, sizeof(evil),
                                "http://app-provided.url.org/stream.aac",
                                "", "", "Title",
                                OurStream::make(), false, nullptr);

    expect_current_title_and_url("", "");
}

/*!\test
 * App starts single stream with partial structured meta data information.
 */
void test_start_stream_with_partial_meta_data()
{
    set_start_meta_data_and_url("The title\x1d""By some artist on that album",
                                "http://app-provided.url.org/stream.aac",
                                "By some artist on that album", "", "The title",
                                OurStream::make(), false, nullptr);

    expect_current_title_and_url("", "");
}

/*!\test
 * App starts single stream with too many meta data information.
 */
void test_start_stream_with_too_many_meta_data()
{
    set_start_meta_data_and_url("The title\x1d""By some artist\x1dOn that album\x1dThat I like",
                                "http://app-provided.url.org/stream.aac",
                                "By some artist", "On that album", "The title",
                                OurStream::make(), false, nullptr);

    expect_current_title_and_url("", "");
}

/*!\test
 * App starts single stream with too many meta data information.
 */
void test_start_stream_with_way_too_many_meta_data()
{
    set_start_meta_data_and_url("The title\x1d""By some artist\x1dOn that album\x1dThat\x1dI\x1dlike",
                                "http://app-provided.url.org/stream.aac",
                                "By some artist", "On that album", "The title",
                                OurStream::make(), false, nullptr);

    expect_current_title_and_url("", "");
}

/*!\test
 * App starts single stream with title, but no other information
 */
void test_start_stream_with_title_name()
{
    set_start_meta_data_and_url("The Title\x1d\x1d",
                                "http://app-provided.url.org/stream.aac",
                                "", "", "The Title",
                                OurStream::make(), false, nullptr);

    expect_current_title_and_url("", "");
}

/*!\test
 * App starts single stream with artist, but no other information
 */
void test_start_stream_with_artist_name()
{
    set_start_meta_data_and_url("\x1dThe Artist\x1d",
                                "http://app-provided.url.org/stream.aac",
                                "The Artist", "", "",
                                OurStream::make(), false, nullptr);

    expect_current_title_and_url("", "");
}

/*!\test
 * App starts single stream with album, but no other information
 */
void test_start_stream_with_album_name()
{
    set_start_meta_data_and_url("\x1d\x1dThe Album",
                                "http://app-provided.url.org/stream.aac",
                                "", "The Album", "",
                                OurStream::make(), false, nullptr);

    expect_current_title_and_url("", "");
}

/*!\test
 * App starts single stream, then skips to another stream.
 */
void test_start_stream_then_start_another_stream()
{
    const std::vector<uint8_t> cached_image_first{0x30, 0x31, 0x32, 0x33, };
    const std::vector<uint8_t> cached_image_second{0x40, 0x41, 0x42, 0x43, 0x44, 0x46, };

    auto next_stream_id(OurStream::make());

    const auto stream_id_first(next_stream_id);
    GVariantWrapper skey_first;
    set_start_title_and_url("First", "http://app-provided.url.org/first.flac",
                            stream_id_first,
                            SetTitleAndURLDataAssumptions::IDLE__IN_NON_APP_MODE__ENTER_APP_MODE,
                            &skey_first);
    register_changed_data->check();

    mock_messages->expect_msg_info_formatted("Next app stream 257");
    mock_messages->expect_msg_vinfo(MESSAGE_LEVEL_DIAG, "Send title and URL to SPI slave");
    GVariantWrapper hash_first;
    expect_cover_art_notification(skey_first, GVariantWrapper(), cached_image_first, &hash_first);
    dcpregs_playstream_start_notification(stream_id_first.get().get_raw_id(),
                                          GVariantWrapper::move(skey_first));
    register_changed_data->check(std::array<uint8_t, 4>{239, 75, 76, 210});
    expect_next_url_empty();
    expect_current_title_and_url("First", "http://app-provided.url.org/first.flac");

    const auto stream_id_second(++next_stream_id);
    GVariantWrapper skey_second;
    set_start_title_and_url("Second", "http://app-provided.url.org/second.flac",
                            stream_id_second,
                            SetTitleAndURLDataAssumptions::PLAYING__IN_APP_MODE__KEEP_MODE,
                            &skey_second);
    register_changed_data->check();
    expect_current_title_and_url("First", "http://app-provided.url.org/first.flac");

    mock_messages->expect_msg_info_formatted("Next app stream 258");
    mock_messages->expect_msg_vinfo(MESSAGE_LEVEL_DIAG, "Send title and URL to SPI slave");
    expect_cover_art_notification(skey_second, hash_first, cached_image_second);
    dcpregs_playstream_start_notification(stream_id_second.get().get_raw_id(),
                                          GVariantWrapper::move(skey_second));
    register_changed_data->check(std::array<uint8_t, 4>{239, 75, 76, 210});
    expect_next_url_empty();
    expect_current_title_and_url("Second", "http://app-provided.url.org/second.flac");
}

/*!\test
 * App starts single stream, then quickly skips to another stream.
 */
void test_start_stream_then_quickly_start_another_stream()
{
    auto next_stream_id(OurStream::make());

    const auto stream_id_first(next_stream_id);
    GVariantWrapper skey_first;
    set_start_title_and_url("First", "http://app-provided.url.org/first.flac",
                            stream_id_first,
                            SetTitleAndURLDataAssumptions::IDLE__IN_NON_APP_MODE__ENTER_APP_MODE,
                            &skey_first);
    register_changed_data->check();

    const auto stream_id_second(++next_stream_id);
    GVariantWrapper skey_second;
    set_start_title_and_url("Second", "http://app-provided.url.org/second.flac",
                            stream_id_second,
                            SetTitleAndURLDataAssumptions::IDLE__IN_APP_MODE__KEEP_MODE,
                            &skey_second);
    register_changed_data->check();
    expect_current_title_and_url("", "");

    mock_messages->expect_msg_error_formatted(0, LOG_NOTICE,
                                              "Got start notification for unknown app stream ID 257");
    mock_messages->expect_msg_vinfo(MESSAGE_LEVEL_DIAG, "Send title and URL to SPI slave");
    expect_empty_cover_art_notification(skey_first);
    dcpregs_playstream_start_notification(stream_id_first.get().get_raw_id(),
                                          GVariantWrapper::move(skey_first));
    register_changed_data->check(std::array<uint8_t, 3>{75, 76, 210});
    mock_messages->check();
    expect_current_title_and_url("First", "http://app-provided.url.org/first.flac");

    mock_messages->expect_msg_info_formatted("Next app stream 258");
    mock_messages->expect_msg_vinfo(MESSAGE_LEVEL_DIAG, "Send title and URL to SPI slave");
    expect_empty_cover_art_notification(skey_second);
    dcpregs_playstream_start_notification(stream_id_second.get().get_raw_id(),
                                          GVariantWrapper::move(skey_second));
    register_changed_data->check(std::array<uint8_t, 4>{239, 75, 76, 210});
    expect_next_url_empty();
    expect_current_title_and_url("Second", "http://app-provided.url.org/second.flac");
}

/*!\test
 * App starts stream while another source is playing.
 *
 * An audio source selection step is done so that we are allowed to use the
 * player.
 */
void test_app_can_start_stream_while_other_source_is_playing()
{
    GVariantWrapper dummy_stream_key;
    expect_empty_cover_art_notification(dummy_stream_key);
    dcpregs_playstream_start_notification(ID::Stream::make_for_source(STREAM_ID_SOURCE_UI).get_raw_id(),
                                          GVariantWrapper::move(dummy_stream_key));
    register_changed_data->check({210});
    expect_current_title_and_url("", "");

    const auto stream_id(OurStream::make());
    GVariantWrapper skey;
    set_start_title_and_url("Stream", "http://app-provided.url.org/stream.flac",
                            stream_id,
                            SetTitleAndURLDataAssumptions::PLAYING__IN_NON_APP_MODE__ENTER_APP_MODE,
                            &skey);
    register_changed_data->check();

    mock_messages->expect_msg_info_formatted("Next app stream 257");
    mock_messages->expect_msg_vinfo(MESSAGE_LEVEL_DIAG, "Send title and URL to SPI slave");
    expect_empty_cover_art_notification(skey);
    dcpregs_playstream_start_notification(stream_id.get().get_raw_id(),
                                          GVariantWrapper::move(skey));
    register_changed_data->check(std::array<uint8_t, 4>{239, 75, 76, 210});
    expect_next_url_empty();
    expect_current_title_and_url("Stream", "http://app-provided.url.org/stream.flac");
}

/*!\test
 * App mode ends when a non-app source such as the remote control starts
 * playing (unauthorized so).
 *
 * UI sends title and URL after start notification in this test case. This
 * leads to a short glitch which could only be avoided by keeping outdated
 * information in registers 75/76. We chose not to.
 */
void test_app_mode_ends_when_another_source_starts_playing_info_after_start()
{
    const auto stream_id(OurStream::make());
    GVariantWrapper skey;
    set_start_title_and_url("Stream", "http://app-provided.url.org/stream.flac",
                            stream_id,
                            SetTitleAndURLDataAssumptions::IDLE__IN_NON_APP_MODE__ENTER_APP_MODE,
                            &skey);
    register_changed_data->check();

    mock_messages->expect_msg_info_formatted("Next app stream 257");
    mock_messages->expect_msg_vinfo(MESSAGE_LEVEL_DIAG, "Send title and URL to SPI slave");
    expect_empty_cover_art_notification(skey);
    dcpregs_playstream_start_notification(stream_id.get().get_raw_id(),
                                          GVariantWrapper::move(skey));
    register_changed_data->check(std::array<uint8_t, 4>{239, 75, 76, 210});
    expect_next_url_empty();
    expect_current_title_and_url("Stream", "http://app-provided.url.org/stream.flac");

    /* NOTE: In real life, there should have been a stop notification before
     *       this start notification, so this test stretches beyond spec; hence
     *       the harsh log message. */
    mock_messages->expect_msg_error_formatted(0, LOG_CRIT,
        "BUG: Leave app mode: unexpected start of non-app stream 129 (expected next 0 or new 257)");
    mock_messages->expect_msg_vinfo(MESSAGE_LEVEL_DIAG, "Send title and URL to SPI slave");
    const auto ui_stream_id(ID::Stream::make_for_source(STREAM_ID_SOURCE_UI));
    GVariantWrapper dummy_stream_key;
    expect_empty_cover_art_notification(dummy_stream_key);
    dcpregs_playstream_start_notification(ui_stream_id.get_raw_id(),
                                          GVariantWrapper::move(dummy_stream_key));
    register_changed_data->check(std::array<uint8_t, 4>{79, 75, 76, 210});
    expect_current_title_and_url("", "");

    send_title_and_url(ui_stream_id, "UI stream", "http://ui-provided.url.org/loud.flac", true);
    register_changed_data->check(std::array<uint8_t, 2>{75, 76});
    expect_current_title_and_url("UI stream", "http://ui-provided.url.org/loud.flac");
}

/*!\test
 * App mode ends when a non-app source such as the remote control starts
 * playing (unauthorized so).
 *
 * UI sends title and URL before start notification in this test case.
 */
void test_app_mode_ends_when_another_source_starts_playing_start_after_info()
{
    const auto stream_id(OurStream::make());
    GVariantWrapper skey;
    set_start_title_and_url("Stream", "http://app-provided.url.org/stream.flac",
                            stream_id,
                            SetTitleAndURLDataAssumptions::IDLE__IN_NON_APP_MODE__ENTER_APP_MODE,
                            &skey);
    register_changed_data->check();

    mock_messages->expect_msg_info_formatted("Next app stream 257");
    mock_messages->expect_msg_vinfo(MESSAGE_LEVEL_DIAG, "Send title and URL to SPI slave");
    expect_empty_cover_art_notification(skey);
    dcpregs_playstream_start_notification(stream_id.get().get_raw_id(),
                                          GVariantWrapper::move(skey));
    register_changed_data->check(std::array<uint8_t, 4>{239, 75, 76, 210});
    expect_next_url_empty();
    expect_current_title_and_url("Stream", "http://app-provided.url.org/stream.flac");

    const auto ui_stream_id(ID::Stream::make_for_source(STREAM_ID_SOURCE_UI));

    send_title_and_url(ui_stream_id, "UI stream", "http://ui-provided.url.org/loud.flac", false);
    register_changed_data->check();

    /* NOTE: In real life, there should have been a stop notification before
     *       this start notification, so this test stretches beyond spec; hence
     *       the harsh log message. */
    mock_messages->expect_msg_error_formatted(0, LOG_CRIT,
        "BUG: Leave app mode: unexpected start of non-app stream 129 (expected next 0 or new 257)");
    mock_messages->expect_msg_vinfo(MESSAGE_LEVEL_DIAG, "Send title and URL to SPI slave");
    GVariantWrapper dummy_stream_key;
    expect_empty_cover_art_notification(dummy_stream_key);
    dcpregs_playstream_start_notification(ui_stream_id.get_raw_id(),
                                          GVariantWrapper::move(dummy_stream_key));
    register_changed_data->check(std::array<uint8_t, 4>{79, 75, 76, 210});
    expect_current_title_and_url("UI stream", "http://ui-provided.url.org/loud.flac");
}

static void start_stop_single_stream(bool with_notifications)
{
    const auto stream_id(OurStream::make());
    GVariantWrapper skey;
    set_start_title_and_url("Stream", "http://app-provided.url.org/stream.flac",
                            stream_id,
                            SetTitleAndURLDataAssumptions::IDLE__IN_NON_APP_MODE__ENTER_APP_MODE,
                            &skey);
    register_changed_data->check();
    mock_messages->check();

    if(with_notifications)
    {
        mock_messages->expect_msg_info_formatted("Next app stream 257");
        mock_messages->expect_msg_vinfo(MESSAGE_LEVEL_DIAG, "Send title and URL to SPI slave");
        expect_empty_cover_art_notification(skey);
        dcpregs_playstream_start_notification(stream_id.get().get_raw_id(),
                                              GVariantWrapper::move(skey));
        register_changed_data->check(std::array<uint8_t, 4>{239, 75, 76, 210});
        mock_messages->check();
        expect_next_url_empty();
        expect_current_title_and_url("Stream", "http://app-provided.url.org/stream.flac");
    }

    stop_stream();
    mock_messages->check();

    if(with_notifications)
    {
        mock_messages->expect_msg_info("App mode: streamplayer has stopped");
        mock_messages->expect_msg_vinfo(MESSAGE_LEVEL_DIAG, "Send title and URL to SPI slave");
        dcpregs_playstream_stop_notification();
        register_changed_data->check(std::array<uint8_t, 3>{79, 75, 76});
        mock_messages->check();
        expect_current_title_and_url("", "");
    }
}

/*!\test
 * App starts single stream and stops it again.
 */
void test_start_stop_single_stream()
{
    start_stop_single_stream(true);
}

/*!\test
 * App starts single stream and stops it again very quickly.
 *
 * In case the app manages to send start and stop commands before the stream
 * player can react to them, the late stream player reactions are still
 * forwarded.
 */
void test_quick_start_stop_single_stream()
{
    start_stop_single_stream(false);

    /* late D-Bus signals are ignored */
    mock_messages->expect_msg_info_formatted("Next app stream 257");
    register_changed_data->check();

    mock_messages->expect_msg_vinfo(MESSAGE_LEVEL_DIAG, "Send title and URL to SPI slave");
    GVariantWrapper dummy_stream_key;
    expect_empty_cover_art_notification(dummy_stream_key);
    dcpregs_playstream_start_notification(STREAM_ID_SOURCE_APP | STREAM_ID_COOKIE_MIN,
                                          GVariantWrapper::move(dummy_stream_key));
    register_changed_data->check(std::array<uint8_t, 4>{239, 75, 76, 210});
    expect_current_title_and_url("Stream", "http://app-provided.url.org/stream.flac");

    mock_messages->expect_msg_info("App mode: streamplayer has stopped");
    mock_messages->expect_msg_vinfo(MESSAGE_LEVEL_DIAG, "Send title and URL to SPI slave");
    dcpregs_playstream_stop_notification();
    register_changed_data->check(std::array<uint8_t, 3>{79, 75, 76});
    expect_current_title_and_url("", "");
}

/*!\test
 * If new title and URL information are received, but only title is different,
 * then only the title is forwarded to SPI slave.
 *
 * Doesn't work for app streams (attempts to set stream information are
 * filtered out and result in a bug message).
 */
void test_url_is_not_sent_to_spi_slave_if_unchanged()
{
    static constexpr char url[] = "http://my.url.org/stream.m3u";
    const auto stream_id(ID::Stream::make_for_source(STREAM_ID_SOURCE_UI));

    GVariantWrapper dummy_stream_key;
    expect_empty_cover_art_notification(dummy_stream_key);
    dcpregs_playstream_start_notification(stream_id.get_raw_id(),
                                          GVariantWrapper::move(dummy_stream_key));

    register_changed_data->check({210});
    mock_messages->check();
    expect_current_title_and_url("", "");

    mock_messages->expect_msg_vinfo_formatted(MESSAGE_LEVEL_DIAG,
             "Received explicit title and URL information for stream 129");
    mock_messages->expect_msg_vinfo(MESSAGE_LEVEL_DIAG, "Send title and URL to SPI slave");

    dcpregs_playstream_set_title_and_url(stream_id.get_raw_id(), "My stream", url);

    register_changed_data->check(std::array<uint8_t, 2>{75, 76});
    mock_messages->check();
    expect_current_title_and_url("My stream", url);

    mock_messages->expect_msg_vinfo_formatted(MESSAGE_LEVEL_DIAG,
             "Received explicit title and URL information for stream 129");
    mock_messages->expect_msg_vinfo(MESSAGE_LEVEL_DIAG, "Send only new title to SPI slave");

    dcpregs_playstream_set_title_and_url(stream_id.get_raw_id(), "Other title", url);

    register_changed_data->check(75);
    expect_current_title_and_url("Other title", url);
}

/*!\test
 * Repetitively received same title and URL are forwarded to SPI slave only
 * once.
 *
 * Doesn't work for app streams (attempts to set stream information are
 * filtered out and result in a bug message).
 */
void test_nothing_is_sent_to_spi_slave_if_title_and_url_unchanged()
{
    static constexpr char url[] = "http://my.url.org/stream.m3u";
    static constexpr char title[] = "Stream Me";
    const auto stream_id(ID::Stream::make_for_source(STREAM_ID_SOURCE_UI));

    GVariantWrapper dummy_stream_key;
    expect_empty_cover_art_notification(dummy_stream_key);
    dcpregs_playstream_start_notification(stream_id.get_raw_id(),
                                          GVariantWrapper::move(dummy_stream_key));

    register_changed_data->check({210});
    mock_messages->check();
    expect_current_title_and_url("", "");

    mock_messages->expect_msg_vinfo_formatted(MESSAGE_LEVEL_DIAG,
             "Received explicit title and URL information for stream 129");
    mock_messages->expect_msg_vinfo(MESSAGE_LEVEL_DIAG,
                                    "Send title and URL to SPI slave");

    dcpregs_playstream_set_title_and_url(stream_id.get_raw_id(), title, url);

    register_changed_data->check(std::array<uint8_t, 2>{75, 76});
    mock_messages->check();
    expect_current_title_and_url(title, url);

    mock_messages->expect_msg_vinfo_formatted(MESSAGE_LEVEL_DIAG,
             "Received explicit title and URL information for stream 129");
    mock_messages->expect_msg_vinfo(MESSAGE_LEVEL_DIAG,
                                    "Suppress sending title and URL to SPI slave");

    dcpregs_playstream_set_title_and_url(stream_id.get_raw_id(), title, url);

    register_changed_data->check();
    expect_current_title_and_url(title, url);
}

/*!\test
 * App starts stream and then sends another stream to play after the first one.
 *
 * The second stream is not played immediately.
 */
void test_start_stream_and_queue_next()
{
    auto next_stream_id(OurStream::make());

    const auto stream_id_first(next_stream_id);
    GVariantWrapper skey_first;
    set_start_title_and_url("First FLAC", "http://app-provided.url.org/first.flac",
                            stream_id_first,
                            SetTitleAndURLDataAssumptions::IDLE__IN_NON_APP_MODE__ENTER_APP_MODE,
                            &skey_first);
    register_changed_data->check();
    expect_current_title_and_url("", "");

    mock_messages->expect_msg_info_formatted("Next app stream 257");
    mock_messages->expect_msg_vinfo(MESSAGE_LEVEL_DIAG, "Send title and URL to SPI slave");
    expect_empty_cover_art_notification(skey_first);
    dcpregs_playstream_start_notification(stream_id_first.get().get_raw_id(),
                                          GVariantWrapper::move(skey_first));
    register_changed_data->check(std::array<uint8_t, 4>{239, 75, 76, 210});
    mock_messages->check();
    expect_next_url_empty();
    expect_current_title_and_url("First FLAC", "http://app-provided.url.org/first.flac");

    const auto stream_id_second(++next_stream_id);
    GVariantWrapper skey_second;
    set_next_title_and_url("Second FLAC", "http://app-provided.url.org/second.flac",
                           stream_id_second,
                           SetTitleAndURLDataAssumptions::PLAYING__IN_APP_MODE__KEEP_MODE,
                           &skey_second);

    mock_messages->expect_msg_info_formatted("Next app stream 258");
    mock_messages->expect_msg_vinfo(MESSAGE_LEVEL_DIAG, "Send title and URL to SPI slave");
    expect_empty_cover_art_notification(skey_second);
    dcpregs_playstream_start_notification(stream_id_second.get().get_raw_id(),
                                          GVariantWrapper::move(skey_second));
    register_changed_data->check(std::array<uint8_t, 4>{239, 75, 76, 210});
    mock_messages->check();
    expect_next_url_empty();
    expect_current_title_and_url("Second FLAC", "http://app-provided.url.org/second.flac");

    /* after a while, the stream may finish */
    mock_messages->expect_msg_info("App mode: streamplayer has stopped");
    mock_messages->expect_msg_vinfo(MESSAGE_LEVEL_DIAG, "Send title and URL to SPI slave");
    dcpregs_playstream_stop_notification();
    register_changed_data->check(std::array<uint8_t, 3>{79, 75, 76});
    expect_current_title_and_url("", "");
}

/*!\test
 * App plays 5 tracks in a row.
 */
void test_play_multiple_tracks_in_a_row()
{
    auto next_stream_id(OurStream::make());

    static const std::array<std::pair<const char *, const char *>, 5> title_and_url =
    {
        std::make_pair("First (FLAC)", "http://app-provided.url.org/stream.flac"),
        std::make_pair("Second (mp3)", "http://app-provided.url.org/stream.mp3"),
        std::make_pair("Third (wav)",  "http://app-provided.url.org/stream.wav"),
        std::make_pair("Fourth (ogg)", "http://app-provided.url.org/stream.ogg"),
        std::make_pair("Fifth (mp4)",  "http://app-provided.url.org/stream.mp4"),
    };

    /* queue first track */
    const auto stream_id_first(next_stream_id);
    GVariantWrapper skey;
    set_start_title_and_url(title_and_url[0].first, title_and_url[0].second,
                            stream_id_first,
                            SetTitleAndURLDataAssumptions::IDLE__IN_NON_APP_MODE__ENTER_APP_MODE,
                            &skey);
    register_changed_data->check();
    expect_current_title_and_url("", "");

    /* first track starts playing */
    mock_messages->expect_msg_info_formatted("Next app stream 257");
    mock_messages->expect_msg_vinfo(MESSAGE_LEVEL_DIAG, "Send title and URL to SPI slave");
    expect_empty_cover_art_notification(skey);
    dcpregs_playstream_start_notification(stream_id_first.get().get_raw_id(),
                                          GVariantWrapper::move(skey));
    register_changed_data->check(std::array<uint8_t, 4>{239, 75, 76, 210});
    expect_next_url_empty();
    expect_current_title_and_url(title_and_url[0].first, title_and_url[0].second);

    for(size_t i = 1; i < title_and_url.size(); ++i)
    {
        const std::pair<const char *, const char *> &pair(title_and_url[i]);

        /* queue next track */
        const auto stream_id(++next_stream_id);
        set_next_title_and_url(pair.first, pair.second, stream_id,
                               SetTitleAndURLDataAssumptions::PLAYING__IN_APP_MODE__KEEP_MODE,
                               &skey);
        register_changed_data->check();

        /* next track starts playing */
        char buffer[64];
        snprintf(buffer, sizeof(buffer),
                 "Next app stream %u", stream_id.get().get_raw_id());
        mock_messages->expect_msg_info_formatted(buffer);
        mock_messages->expect_msg_vinfo(MESSAGE_LEVEL_DIAG, "Send title and URL to SPI slave");
        expect_empty_cover_art_notification(skey);
        dcpregs_playstream_start_notification(stream_id.get().get_raw_id(),
                                              GVariantWrapper::move(skey));
        register_changed_data->check(std::array<uint8_t, 4>{239, 75, 76, 210});
        mock_messages->check();
        expect_next_url_empty();
        expect_current_title_and_url(pair.first, pair.second);
    }

    /* after a while, the last stream finishes playing */
    mock_messages->expect_msg_info("App mode: streamplayer has stopped");
    mock_messages->expect_msg_vinfo(MESSAGE_LEVEL_DIAG, "Send title and URL to SPI slave");
    dcpregs_playstream_stop_notification();
    register_changed_data->check(std::array<uint8_t, 3>{79, 75, 76});
    expect_current_title_and_url("", "");
}

/*!\test
 * App starts stream and then quickly sends another stream to play after the
 * first one.
 *
 * This situation is slightly out of spec. The SPI slave should wait for empty
 * register 239 before queuing the second stream. We'll handle it gracefully
 * regardless, so the second stream is queued and not played immediately.
 */
void test_start_stream_and_quickly_queue_next()
{
    auto next_stream_id(OurStream::make());

    const auto stream_id_first(next_stream_id);
    GVariantWrapper skey_first;
    set_start_title_and_url("First FLAC", "http://app-provided.url.org/first.flac",
                            stream_id_first,
                            SetTitleAndURLDataAssumptions::IDLE__IN_NON_APP_MODE__ENTER_APP_MODE,
                            &skey_first);
    register_changed_data->check();
    expect_current_title_and_url("", "");

    const auto stream_id_second(++next_stream_id);
    GVariantWrapper skey_second;
    set_next_title_and_url("Second FLAC", "http://app-provided.url.org/second.flac",
                           stream_id_second,
                           SetTitleAndURLDataAssumptions::PLAYING__IN_APP_MODE__KEEP_MODE,
                           &skey_second);
    register_changed_data->check();
    expect_current_title_and_url("", "");

    mock_messages->expect_msg_info_formatted("Next app stream 257");
    mock_messages->expect_msg_vinfo(MESSAGE_LEVEL_DIAG, "Send title and URL to SPI slave");
    expect_empty_cover_art_notification(skey_first);
    dcpregs_playstream_start_notification(stream_id_first.get().get_raw_id(),
                                          GVariantWrapper::move(skey_first));
    register_changed_data->check(std::array<uint8_t, 4>{239, 75, 76, 210});
    expect_next_url_empty();
    expect_current_title_and_url("First FLAC", "http://app-provided.url.org/first.flac");

    mock_messages->expect_msg_info_formatted("Next app stream 258");
    mock_messages->expect_msg_vinfo(MESSAGE_LEVEL_DIAG, "Send title and URL to SPI slave");
    expect_empty_cover_art_notification(skey_second);
    dcpregs_playstream_start_notification(stream_id_second.get().get_raw_id(),
                                          GVariantWrapper::move(skey_second));
    register_changed_data->check(std::array<uint8_t, 4>{239, 75, 76, 210});
    expect_next_url_empty();
    expect_current_title_and_url("Second FLAC", "http://app-provided.url.org/second.flac");
}

/*!\test
 * App starts stream and tries to queue another stream just after the first
 * stream ended.
 *
 * The second stream is played because we are still in app mode.
 */
void test_queue_next_after_stop_notification_is_not_ignored()
{
    auto next_stream_id(OurStream::make());

    const auto stream_id_first(next_stream_id);
    GVariantWrapper skey_first;
    set_start_title_and_url("First FLAC", "http://app-provided.url.org/first.flac",
                            stream_id_first,
                            SetTitleAndURLDataAssumptions::IDLE__IN_NON_APP_MODE__ENTER_APP_MODE,
                            &skey_first);
    register_changed_data->check();
    expect_current_title_and_url("", "");

    mock_messages->expect_msg_info_formatted("Next app stream 257");
    mock_messages->expect_msg_vinfo(MESSAGE_LEVEL_DIAG, "Send title and URL to SPI slave");
    expect_empty_cover_art_notification(skey_first);
    dcpregs_playstream_start_notification(stream_id_first.get().get_raw_id(),
                                          GVariantWrapper::move(skey_first));
    register_changed_data->check(std::array<uint8_t, 4>{239, 75, 76, 210});
    expect_next_url_empty();
    expect_current_title_and_url("First FLAC", "http://app-provided.url.org/first.flac");

    /* the stream finishes... */
    mock_messages->expect_msg_info("App mode: streamplayer has stopped");
    mock_messages->expect_msg_vinfo(MESSAGE_LEVEL_DIAG, "Send title and URL to SPI slave");
    dcpregs_playstream_stop_notification();
    register_changed_data->check(std::array<uint8_t, 3>{79, 75, 76});
    expect_current_title_and_url("", "");

    /* ...but the slave sends another stream just in that moment */
    const auto stream_id_second(++next_stream_id);
    set_next_title_and_url("Second FLAC", "http://app-provided.url.org/second.flac",
                           stream_id_second,
                           SetTitleAndURLDataAssumptions::IDLE__IN_APP_MODE__KEEP_MODE,
                           nullptr);
    expect_current_title_and_url("", "");
}

/*!\test
 * App must start first stream before trying to queue next.
 */
void test_queue_next_with_prior_start_is_ignored()
{
    set_next_title_and_url("Stream", "http://app-provided.url.org/stream.flac",
                           OurStream::make(),
                           SetTitleAndURLDataAssumptions::IDLE__IN_NON_APP_MODE__KEEP_MODE,
                           nullptr);
    expect_current_title_and_url("", "");
}

/*!\test
 * App must start first stream before trying to queue next also if streamplayer
 * is already playing.
 */
void test_queue_next_with_prior_start_by_us_is_ignored()
{
    set_next_title_and_url("Stream", "http://app-provided.url.org/stream.flac",
                           OurStream::make(),
                           SetTitleAndURLDataAssumptions::PLAYING__IN_NON_APP_MODE__KEEP_MODE,
                           nullptr);
    expect_current_title_and_url("", "");
}

/*!\test
 * SPI slave may send registers 238 and 239 as often as it likes; last stream
 * counts.
 */
void test_queued_stream_can_be_changed_as_long_as_it_is_not_played()
{
    auto next_stream_id(OurStream::make());

    const auto stream_id_first(next_stream_id);
    GVariantWrapper skey_first;
    set_start_title_and_url("Playing stream", "http://app-provided.url.org/first.mp3",
                            stream_id_first,
                            SetTitleAndURLDataAssumptions::IDLE__IN_NON_APP_MODE__ENTER_APP_MODE,
                            &skey_first);
    register_changed_data->check();
    expect_current_title_and_url("", "");

    mock_messages->expect_msg_info_formatted("Next app stream 257");
    mock_messages->expect_msg_vinfo(MESSAGE_LEVEL_DIAG, "Send title and URL to SPI slave");
    expect_empty_cover_art_notification(skey_first);
    dcpregs_playstream_start_notification(stream_id_first.get().get_raw_id(),
                                          GVariantWrapper::move(skey_first));
    register_changed_data->check(std::array<uint8_t, 4>{239, 75, 76, 210});
    expect_next_url_empty();
    expect_current_title_and_url("Playing stream", "http://app-provided.url.org/first.mp3");

    const auto stream_id_second(++next_stream_id);
    set_next_title_and_url("Stream 2", "http://app-provided.url.org/2.mp3",
                           stream_id_second,
                           SetTitleAndURLDataAssumptions::PLAYING__IN_APP_MODE__KEEP_MODE,
                           nullptr);
    register_changed_data->check();
    expect_current_title_and_url("Playing stream", "http://app-provided.url.org/first.mp3");

    const auto stream_id_third(++next_stream_id);
    set_next_title_and_url("Stream 3", "http://app-provided.url.org/3.mp3",
                           stream_id_third,
                           SetTitleAndURLDataAssumptions::PLAYING__IN_APP_MODE__KEEP_MODE,
                           nullptr);
    register_changed_data->check();
    expect_current_title_and_url("Playing stream", "http://app-provided.url.org/first.mp3");

    const auto stream_id_fourth(++next_stream_id);
    GVariantWrapper skey_fourth;
    set_next_title_and_url("Stream 4", "http://app-provided.url.org/4.mp3",
                           stream_id_fourth,
                           SetTitleAndURLDataAssumptions::PLAYING__IN_APP_MODE__KEEP_MODE,
                           &skey_fourth);
    register_changed_data->check();
    expect_current_title_and_url("Playing stream", "http://app-provided.url.org/first.mp3");

    mock_messages->check();

    mock_messages->expect_msg_info_formatted("Next app stream 260");
    mock_messages->expect_msg_vinfo(MESSAGE_LEVEL_DIAG, "Send title and URL to SPI slave");
    expect_empty_cover_art_notification(skey_fourth);
    dcpregs_playstream_start_notification(stream_id_fourth.get().get_raw_id(),
                                          GVariantWrapper::move(skey_fourth));
    register_changed_data->check(std::array<uint8_t, 4>{239, 75, 76, 210});
    expect_next_url_empty();
    expect_current_title_and_url("Stream 4", "http://app-provided.url.org/4.mp3");
}

void test_pause_and_continue()
{
    auto next_stream_id(OurStream::make());

    const auto stream_id_first(next_stream_id);
    GVariantWrapper skey_first;
    set_start_title_and_url("First FLAC", "http://app-provided.url.org/first.flac",
                            stream_id_first,
                            SetTitleAndURLDataAssumptions::IDLE__IN_NON_APP_MODE__ENTER_APP_MODE,
                            &skey_first);
    register_changed_data->check();
    expect_current_title_and_url("", "");

    mock_messages->expect_msg_info_formatted("Next app stream 257");
    mock_messages->expect_msg_vinfo(MESSAGE_LEVEL_DIAG, "Send title and URL to SPI slave");
    expect_empty_cover_art_notification(skey_first);
    dcpregs_playstream_start_notification(stream_id_first.get().get_raw_id(),
                                          GVariantWrapper::move(skey_first));
    register_changed_data->check(std::array<uint8_t, 4>{239, 75, 76, 210});
    mock_messages->check();
    expect_next_url_empty();
    expect_current_title_and_url("First FLAC", "http://app-provided.url.org/first.flac");

    const auto stream_id_second(++next_stream_id);
    GVariantWrapper skey_second;
    set_next_title_and_url("Second FLAC", "http://app-provided.url.org/second.flac",
                           stream_id_second,
                           SetTitleAndURLDataAssumptions::PLAYING__IN_APP_MODE__KEEP_MODE,
                           &skey_second);
    expect_current_title_and_url("First FLAC", "http://app-provided.url.org/first.flac");

    /* the pause signal itself is caught, but ignored by dcpd; however,
     * starting the same stream is treated as continue from pause */
    mock_messages->expect_msg_info_formatted("Continue with app stream 257");
    expect_empty_cover_art_notification(skey_first);
    dcpregs_playstream_start_notification(stream_id_first.get().get_raw_id(),
                                          GVariantWrapper::move(skey_first));
    expect_current_title_and_url("First FLAC", "http://app-provided.url.org/first.flac");

    /* also works a second time */
    mock_messages->expect_msg_info_formatted("Continue with app stream 257");
    expect_empty_cover_art_notification(skey_first);
    dcpregs_playstream_start_notification(stream_id_first.get().get_raw_id(),
                                          GVariantWrapper::move(skey_first));
    expect_current_title_and_url("First FLAC", "http://app-provided.url.org/first.flac");

    /* now assume the next stream has started */
    mock_messages->expect_msg_info_formatted("Next app stream 258");
    mock_messages->expect_msg_vinfo(MESSAGE_LEVEL_DIAG, "Send title and URL to SPI slave");
    expect_empty_cover_art_notification(skey_second);
    dcpregs_playstream_start_notification(stream_id_second.get().get_raw_id(),
                                          GVariantWrapper::move(skey_second));
    register_changed_data->check(std::array<uint8_t, 4>{239, 75, 76, 210});
    expect_next_url_empty();
    expect_current_title_and_url("Second FLAC", "http://app-provided.url.org/second.flac");
}

};

namespace spi_registers_media_services
{

static tdbuscredentialsRead *const dbus_cred_read_iface_dummy =
    reinterpret_cast<tdbuscredentialsRead *>(0xf017bc12);

static tdbuscredentialsWrite *const dbus_cred_write_iface_dummy =
    reinterpret_cast<tdbuscredentialsWrite *>(0xf127ac82);

static tdbusAirable *const dbus_airable_iface_dummy =
    reinterpret_cast<tdbusAirable *>(0xf280be98);

static MockMessages *mock_messages;
static MockCredentialsDBus *mock_credentials_dbus = nullptr;
static MockAirableDBus *mock_airable_dbus = nullptr;
static MockDBusIface *mock_dbus_iface;

static RegisterChangedData *register_changed_data;

static void register_changed_callback(uint8_t reg_number)
{
    register_changed_data->append(reg_number);
}

void cut_setup()
{
    register_changed_data = new RegisterChangedData;

    mock_messages = new MockMessages;
    cppcut_assert_not_null(mock_messages);
    mock_messages->init();
    mock_messages_singleton = mock_messages;

    mock_credentials_dbus = new MockCredentialsDBus;
    cppcut_assert_not_null(mock_credentials_dbus);
    mock_credentials_dbus->init();
    mock_credentials_dbus_singleton = mock_credentials_dbus;

    mock_airable_dbus = new MockAirableDBus;
    cppcut_assert_not_null(mock_airable_dbus);
    mock_airable_dbus->init();
    mock_airable_dbus_singleton = mock_airable_dbus;

    mock_dbus_iface = new MockDBusIface;
    cppcut_assert_not_null(mock_dbus_iface);
    mock_dbus_iface->init();
    mock_dbus_iface_singleton = mock_dbus_iface;

    mock_messages->ignore_messages_with_level_or_above(MESSAGE_LEVEL_TRACE);

    register_changed_data->init();

    mock_messages->expect_msg_vinfo_formatted(MESSAGE_LEVEL_DIAG,
                                              "Allocated shutdown guard \"networkconfig\"");
    mock_messages->expect_msg_vinfo_formatted(MESSAGE_LEVEL_DIAG,
                                              "Allocated shutdown guard \"filetransfer\"");
    mock_messages->expect_msg_vinfo_formatted(MESSAGE_LEVEL_DIAG,
                                              "Allocated shutdown guard \"upnpname\"");

    network_prefs_init(NULL, NULL);
    register_init(register_changed_callback);
}

void cut_teardown()
{
    register_deinit();
    network_prefs_deinit();

    register_changed_data->check();

    delete register_changed_data;
    register_changed_data = nullptr;

    mock_messages->check();
    mock_credentials_dbus->check();
    mock_airable_dbus->check();
    mock_dbus_iface->check();

    mock_messages_singleton = nullptr;
    mock_credentials_dbus_singleton = nullptr;
    mock_airable_dbus_singleton = nullptr;
    mock_dbus_iface_singleton = nullptr;

    delete mock_messages;
    delete mock_credentials_dbus;
    delete mock_airable_dbus;
    delete mock_dbus_iface;

    mock_messages = nullptr;
    mock_credentials_dbus = nullptr;
    mock_airable_dbus = nullptr;
    mock_dbus_iface = nullptr;
}

/*!\test
 * In case no services are known, an XML indication so is returned.
 */
void test_read_out_empty_external_media_services()
{
    auto *reg = lookup_register_expect_handlers(106,
                                                dcpregs_read_106_media_service_list,
                                                dcpregs_write_106_media_service_list);

    struct dynamic_buffer buffer;
    dynamic_buffer_init(&buffer);

    const MockCredentialsDBus::ReadGetKnownCategoriesData categories;

    mock_dbus_iface->expect_dbus_get_credentials_read_iface(dbus_cred_read_iface_dummy);
    mock_dbus_iface->expect_dbus_get_credentials_read_iface(dbus_cred_read_iface_dummy);
    mock_credentials_dbus->expect_tdbus_credentials_read_call_get_known_categories_sync(TRUE, dbus_cred_read_iface_dummy, categories);

    cut_assert_true(reg->read_handler_dynamic(&buffer));

    const std::string expected_answer = "<services count=\"0\"/>";
    cut_assert_equal_memory(expected_answer.c_str(), expected_answer.size(),
                            buffer.data, buffer.pos);

    dynamic_buffer_free(&buffer);
}

/*!\test
 * Read out the whole set of media services and credentials.
 */
void test_read_out_external_media_services()
{
    auto *reg = lookup_register_expect_handlers(106,
                                                dcpregs_read_106_media_service_list,
                                                dcpregs_write_106_media_service_list);

    /* survey */
    static const uint8_t dummy = 0;
    mock_dbus_iface->expect_dbus_get_credentials_write_iface(dbus_cred_write_iface_dummy);
    cppcut_assert_equal(0, reg->write_handler(&dummy, 0));

    register_changed_data->check(106);

    /* read out */
    struct dynamic_buffer buffer;
    dynamic_buffer_init(&buffer);

    const MockCredentialsDBus::ReadGetKnownCategoriesData categories =
    {
        std::make_pair("tidal",  "TIDAL"),
        std::make_pair("qobuz",  "Qobuz"),
        std::make_pair("deezer", "Deezer"),
        std::make_pair("funny",  "Service w/o default user"),
    };

    const MockCredentialsDBus::ReadGetCredentialsData accounts_tidal =
    {
        std::make_pair("tidal.user@somewhere.com", "1234qwerasdf"),
    };

    const MockCredentialsDBus::ReadGetCredentialsData accounts_qobuz =
    {
        std::make_pair("Some guy", "secret"),
        std::make_pair("qobuz.user@somewhere.com", "abcdef"),
        std::make_pair("Someone else", "password"),
    };

    const MockCredentialsDBus::ReadGetCredentialsData accounts_deezer;

    const MockCredentialsDBus::ReadGetCredentialsData accounts_funny =
    {
        std::make_pair("Not the default", "funny&\"42>"),
    };

    mock_dbus_iface->expect_dbus_get_credentials_read_iface(dbus_cred_read_iface_dummy);
    mock_dbus_iface->expect_dbus_get_credentials_read_iface(dbus_cred_read_iface_dummy);
    mock_credentials_dbus->expect_tdbus_credentials_read_call_get_known_categories_sync(TRUE, dbus_cred_read_iface_dummy, categories);
    mock_dbus_iface->expect_dbus_get_credentials_read_iface(dbus_cred_read_iface_dummy);
    mock_credentials_dbus->expect_tdbus_credentials_read_call_get_credentials_sync(
        TRUE, dbus_cred_read_iface_dummy,
        accounts_tidal, accounts_tidal[0].first);
    mock_credentials_dbus->expect_tdbus_credentials_read_call_get_credentials_sync(
        TRUE, dbus_cred_read_iface_dummy,
        accounts_qobuz, accounts_qobuz[1].first);
    mock_credentials_dbus->expect_tdbus_credentials_read_call_get_credentials_sync(
        TRUE, dbus_cred_read_iface_dummy,
        accounts_deezer, "");
    mock_credentials_dbus->expect_tdbus_credentials_read_call_get_credentials_sync(
        TRUE, dbus_cred_read_iface_dummy,
        accounts_funny, "Does not exist");

    cut_assert_true(reg->read_handler_dynamic(&buffer));

    const std::string expected_answer =
        "<services count=\"4\">"
        "<service id=\"tidal\" name=\"TIDAL\">"
        "<account login=\"tidal.user@somewhere.com\" password=\"1234qwerasdf\" default=\"true\"/>"
        "</service>"
        "<service id=\"qobuz\" name=\"Qobuz\">"
        "<account login=\"Some guy\" password=\"secret\"/>"
        "<account login=\"qobuz.user@somewhere.com\" password=\"abcdef\" default=\"true\"/>"
        "<account login=\"Someone else\" password=\"password\"/>"
        "</service>"
        "<service id=\"deezer\" name=\"Deezer\"/>"
        "<service id=\"funny\" name=\"Service w/o default user\">"
        "<account login=\"Not the default\" password=\"funny&amp;&quot;42&gt;\"/>"
        "</service>"
        "</services>";
    cut_assert_equal_memory(expected_answer.c_str(), expected_answer.size(),
                            buffer.data, buffer.pos);

    dynamic_buffer_free(&buffer);
}

/*!\test
 * Read out the whole set of unconfigured media services.
 */
void test_read_out_unconfigured_external_media_services()
{
    auto *reg = lookup_register_expect_handlers(106,
                                                dcpregs_read_106_media_service_list,
                                                dcpregs_write_106_media_service_list);

    /* survey */
    static const uint8_t dummy = 0;
    mock_dbus_iface->expect_dbus_get_credentials_write_iface(dbus_cred_write_iface_dummy);
    cppcut_assert_equal(0, reg->write_handler(&dummy, 0));

    register_changed_data->check(106);

    /* read out */
    struct dynamic_buffer buffer;
    dynamic_buffer_init(&buffer);

    const MockCredentialsDBus::ReadGetKnownCategoriesData categories =
    {
        std::make_pair("tidal",  "TIDAL"),
        std::make_pair("deezer", "Deezer"),
    };

    const MockCredentialsDBus::ReadGetCredentialsData no_accounts;

    mock_dbus_iface->expect_dbus_get_credentials_read_iface(dbus_cred_read_iface_dummy);
    mock_credentials_dbus->expect_tdbus_credentials_read_call_get_known_categories_sync(TRUE, dbus_cred_read_iface_dummy, categories);
    mock_dbus_iface->expect_dbus_get_credentials_read_iface(dbus_cred_read_iface_dummy);
    mock_credentials_dbus->expect_tdbus_credentials_read_call_get_credentials_sync(
        TRUE, dbus_cred_read_iface_dummy,
        no_accounts, "");
    mock_credentials_dbus->expect_tdbus_credentials_read_call_get_credentials_sync(
        TRUE, dbus_cred_read_iface_dummy,
        no_accounts, "");

    mock_dbus_iface->expect_dbus_get_credentials_read_iface(dbus_cred_read_iface_dummy);
    cut_assert_true(reg->read_handler_dynamic(&buffer));

    const std::string expected_answer =
        "<services count=\"2\">"
        "<service id=\"tidal\" name=\"TIDAL\"/>"
        "<service id=\"deezer\" name=\"Deezer\"/>"
        "</services>";
    cut_assert_equal_memory(expected_answer.c_str(), expected_answer.size(),
                            buffer.data, buffer.pos);

    dynamic_buffer_free(&buffer);
}

/*!\test
 * Writing nothing to the register triggers a meda services survey.
 */
void test_trigger_media_services_survey()
{
    auto *reg = lookup_register_expect_handlers(106,
                                                dcpregs_read_106_media_service_list,
                                                dcpregs_write_106_media_service_list);

    static const uint8_t dummy = 0;
    mock_dbus_iface->expect_dbus_get_credentials_write_iface(dbus_cred_write_iface_dummy);
    cppcut_assert_equal(0, reg->write_handler(&dummy, 0));

    register_changed_data->check(106);
}

/*!\test
 * Write single user credentials for specific service.
 */
void test_set_service_credentials()
{
    auto *reg = lookup_register_expect_handlers(106,
                                                dcpregs_read_106_media_service_list,
                                                dcpregs_write_106_media_service_list);

    static const uint8_t data[] = "tidal\0login email\0my password";

    mock_dbus_iface->expect_dbus_get_credentials_write_iface(dbus_cred_write_iface_dummy);
    mock_dbus_iface->expect_dbus_get_credentials_write_iface(dbus_cred_write_iface_dummy);
    mock_credentials_dbus->expect_tdbus_credentials_write_call_delete_credentials_sync(
        TRUE, dbus_cred_write_iface_dummy,
        "tidal", "", "");
    mock_dbus_iface->expect_dbus_get_airable_sec_iface(dbus_airable_iface_dummy);
    mock_dbus_iface->expect_dbus_get_airable_sec_iface(dbus_airable_iface_dummy);
    mock_airable_dbus->expect_tdbus_airable_call_external_service_logout_sync(
        TRUE, dbus_airable_iface_dummy,
        "tidal", "", TRUE, guchar(ACTOR_ID_LOCAL_UI));
    mock_dbus_iface->expect_dbus_get_credentials_write_iface(dbus_cred_write_iface_dummy);
    mock_credentials_dbus->expect_tdbus_credentials_write_call_set_credentials_sync(
        TRUE, dbus_cred_write_iface_dummy,
        "tidal", "login email", "my password", TRUE);

    cppcut_assert_equal(0, reg->write_handler(data, sizeof(data) - 1));
}

/*!\test
 * Password may be zero-terminated.
 */
void test_password_may_be_zero_terminated()
{
    auto *reg = lookup_register_expect_handlers(106,
                                                dcpregs_read_106_media_service_list,
                                                dcpregs_write_106_media_service_list);

    static const uint8_t data[] = "deezer\0login\0password\0";

    mock_dbus_iface->expect_dbus_get_credentials_write_iface(dbus_cred_write_iface_dummy);
    mock_dbus_iface->expect_dbus_get_credentials_write_iface(dbus_cred_write_iface_dummy);
    mock_credentials_dbus->expect_tdbus_credentials_write_call_delete_credentials_sync(
        TRUE, dbus_cred_write_iface_dummy,
        "deezer", "", "");
    mock_dbus_iface->expect_dbus_get_airable_sec_iface(dbus_airable_iface_dummy);
    mock_dbus_iface->expect_dbus_get_airable_sec_iface(dbus_airable_iface_dummy);
    mock_airable_dbus->expect_tdbus_airable_call_external_service_logout_sync(
        TRUE, dbus_airable_iface_dummy,
        "deezer", "", TRUE, guchar(ACTOR_ID_LOCAL_UI));
    mock_dbus_iface->expect_dbus_get_credentials_write_iface(dbus_cred_write_iface_dummy);
    mock_credentials_dbus->expect_tdbus_credentials_write_call_set_credentials_sync(
        TRUE, dbus_cred_write_iface_dummy,
        "deezer", "login", "password", TRUE);

    cppcut_assert_equal(0, reg->write_handler(data, sizeof(data) - 1));
}

/*!\test
 * The service ID must always be set when writing credentials.
 */
void test_set_service_credentials_requires_service_id()
{
    auto *reg = lookup_register_expect_handlers(106,
                                                dcpregs_read_106_media_service_list,
                                                dcpregs_write_106_media_service_list);

    static const uint8_t data[] = "\0login email\0my password";

    mock_messages->expect_msg_error(0, EINVAL, "Empty service ID sent to register 106");
    mock_dbus_iface->expect_dbus_get_credentials_write_iface(dbus_cred_write_iface_dummy);

    cppcut_assert_equal(-1, reg->write_handler(data, sizeof(data) - 1));
}

/*!\test
 * If there is a password, then there must also be a login.
 */
void test_set_service_credentials_requires_login_for_password()
{
    auto *reg = lookup_register_expect_handlers(106,
                                                dcpregs_read_106_media_service_list,
                                                dcpregs_write_106_media_service_list);

    static const uint8_t data[] = "tidal\0\0my password";

    mock_messages->expect_msg_error(0, EINVAL, "Empty login sent to register 106");
    mock_dbus_iface->expect_dbus_get_credentials_write_iface(dbus_cred_write_iface_dummy);

    cppcut_assert_equal(-1, reg->write_handler(data, sizeof(data) - 1));
}

/*!\test
 * If there is a login, then there must also be a password.
 */
void test_set_service_credentials_requires_password_for_login()
{
    auto *reg = lookup_register_expect_handlers(106,
                                                dcpregs_read_106_media_service_list,
                                                dcpregs_write_106_media_service_list);

    static const uint8_t data[] = "tidal\0login\0";

    mock_messages->expect_msg_error(0, EINVAL, "Empty password sent to register 106");
    mock_dbus_iface->expect_dbus_get_credentials_write_iface(dbus_cred_write_iface_dummy);

    cppcut_assert_equal(-1, reg->write_handler(data, sizeof(data) - 1));
}

/*!\test
 * There must be no junk after a zero-terminated password.
 */
void test_no_junk_after_password_allowed()
{
    auto *reg = lookup_register_expect_handlers(106,
                                                dcpregs_read_106_media_service_list,
                                                dcpregs_write_106_media_service_list);

    static const uint8_t data[] = "tidal\0login\0password\0\0";

    mock_messages->expect_msg_error(0, EINVAL, "Malformed data written to register 106");
    mock_dbus_iface->expect_dbus_get_credentials_write_iface(dbus_cred_write_iface_dummy);

    cppcut_assert_equal(-1, reg->write_handler(data, sizeof(data) - 1));
}

};

namespace spi_registers_search
{

static tdbusdcpdViews *const dbus_dcpd_views_iface_dummy =
    reinterpret_cast<tdbusdcpdViews *>(0x87654321);

static MockMessages *mock_messages;
static MockDcpdDBus *mock_dcpd_dbus;
static MockDBusIface *mock_dbus_iface;

void cut_setup()
{
    mock_messages = new MockMessages;
    cppcut_assert_not_null(mock_messages);
    mock_messages->init();
    mock_messages_singleton = mock_messages;

    mock_dcpd_dbus = new MockDcpdDBus();
    cppcut_assert_not_null(mock_dcpd_dbus);
    mock_dcpd_dbus->init();
    mock_dcpd_dbus_singleton = mock_dcpd_dbus;

    mock_dbus_iface = new MockDBusIface;
    cppcut_assert_not_null(mock_dbus_iface);
    mock_dbus_iface->init();
    mock_dbus_iface_singleton = mock_dbus_iface;

    mock_messages->ignore_messages_with_level_or_above(MESSAGE_LEVEL_TRACE);

    mock_messages->expect_msg_vinfo_formatted(MESSAGE_LEVEL_DIAG,
                                              "Allocated shutdown guard \"networkconfig\"");
    mock_messages->expect_msg_vinfo_formatted(MESSAGE_LEVEL_DIAG,
                                              "Allocated shutdown guard \"filetransfer\"");
    mock_messages->expect_msg_vinfo_formatted(MESSAGE_LEVEL_DIAG,
                                              "Allocated shutdown guard \"upnpname\"");

    network_prefs_init(NULL, NULL);
    register_init(NULL);
}

void cut_teardown()
{
    register_deinit();
    network_prefs_deinit();

    mock_messages->check();
    mock_dcpd_dbus->check();
    mock_dbus_iface->check();

    mock_messages_singleton = nullptr;
    mock_dcpd_dbus_singleton = nullptr;
    mock_dbus_iface_singleton = nullptr;

    delete mock_messages;
    delete mock_dcpd_dbus;
    delete mock_dbus_iface;

    mock_messages = nullptr;
    mock_dcpd_dbus = nullptr;
    mock_dbus_iface = nullptr;
}

/*!\test
 */
void test_start_search_in_default_context()
{
    auto *reg = lookup_register_expect_handlers(74,
                                                dcpregs_write_74_search_parameters);

    mock_dbus_iface->expect_dbus_get_views_iface(dbus_dcpd_views_iface_dummy);
    mock_dcpd_dbus->expect_tdbus_dcpd_views_emit_search_parameters(
            dbus_dcpd_views_iface_dummy, "default", nullptr);

    static const char query[] = "default";

    cppcut_assert_equal(0, reg->write_handler((const uint8_t *)query, sizeof(query)));
}

/*!\test
 */
void test_search_single_string_in_default_context()
{
    static const char *key_value_table[] =
    {
        "text0", "Some search string",
        nullptr,
    };

    auto *reg = lookup_register_expect_handlers(74,
                                                dcpregs_write_74_search_parameters);

    mock_dbus_iface->expect_dbus_get_views_iface(dbus_dcpd_views_iface_dummy);
    mock_dcpd_dbus->expect_tdbus_dcpd_views_emit_search_parameters(
            dbus_dcpd_views_iface_dummy, "default", key_value_table);

    static const char query[] = "default\0text0=Some search string";

    cppcut_assert_equal(0, reg->write_handler((const uint8_t *)query, sizeof(query)));
}

/*!\test
 */
void test_search_with_multiple_parameters_in_usb_context()
{
    static const char *key_value_table[] =
    {
        "text0",   "First string",
        "text3",   "Second string",
        "select0", "2",
        "text4",   "Third string",
        "select2", "yes",
        nullptr,
    };

    auto *reg = lookup_register_expect_handlers(74,
                                                dcpregs_write_74_search_parameters);

    mock_dbus_iface->expect_dbus_get_views_iface(dbus_dcpd_views_iface_dummy);
    mock_dcpd_dbus->expect_tdbus_dcpd_views_emit_search_parameters(
            dbus_dcpd_views_iface_dummy, "usb", key_value_table);

    static const char query[] =
        "usb\0"
        "text0=First string\0"
        "text3=Second string\0"
        "select0=2\0"
        "text4=Third string\0"
        "select2=yes";

    cppcut_assert_equal(0, reg->write_handler((const uint8_t *)query, sizeof(query)));
}

/*!\test
 */
void test_search_parameter_value_must_not_be_empty()
{
    auto *reg = lookup_register_expect_handlers(74,
                                                dcpregs_write_74_search_parameters);

    mock_messages->expect_msg_error_formatted(0, LOG_ERR, "Missing value in query");

    static const char query[] = "default\0text0=";

    cppcut_assert_equal(-1, reg->write_handler((const uint8_t *)query, sizeof(query)));
}

/*!\test
 */
void test_search_parameter_variable_must_not_be_empty()
{
    auto *reg = lookup_register_expect_handlers(74,
                                                dcpregs_write_74_search_parameters);

    mock_messages->expect_msg_error_formatted(0, LOG_ERR, "Missing ID in query");

    static const char query[] = "default\0=Some search string";

    cppcut_assert_equal(-1, reg->write_handler((const uint8_t *)query, sizeof(query)));
}

/*!\test
 */
void test_context_must_not_be_empty()
{
    auto *reg = lookup_register_expect_handlers(74,
                                                dcpregs_write_74_search_parameters);

    mock_messages->expect_msg_error_formatted(0, LOG_ERR, "No search context defined");

    static const char query[] = "\0text0=Some search string";

    cppcut_assert_equal(-1, reg->write_handler((const uint8_t *)query, sizeof(query)));
}

/*!\test
 */
void test_context_must_not_contain_equals_character()
{
    auto *reg = lookup_register_expect_handlers(74,
                                                dcpregs_write_74_search_parameters);

    mock_messages->expect_msg_error_formatted(0, LOG_ERR, "Invalid characters in search context");

    static const char query[] = "default=yes\0text0=Some search string";

    cppcut_assert_equal(-1, reg->write_handler((const uint8_t *)query, sizeof(query)));
}

/*!\test
 */
void test_search_parameter_specification_must_contain_equals_character()
{
    auto *reg = lookup_register_expect_handlers(74,
                                                dcpregs_write_74_search_parameters);

    mock_messages->expect_msg_error_formatted(0, LOG_ERR, "Missing assignment in query");

    static const char query[] = "default\0text0 Some search string";

    cppcut_assert_equal(-1, reg->write_handler((const uint8_t *)query, sizeof(query)));
}

/*!\test
 */
void test_search_parameter_specification_must_not_be_empty()
{
    auto *reg = lookup_register_expect_handlers(74,
                                                dcpregs_write_74_search_parameters);

    mock_messages->expect_msg_error_formatted(0, LOG_ERR, "Empty query");

    static const char query[] = "default\0";

    cppcut_assert_equal(-1, reg->write_handler((const uint8_t *)query, sizeof(query)));
}

/*!\test
 */
void test_embedded_search_parameter_specification_must_not_be_empty()
{
    auto *reg = lookup_register_expect_handlers(74,
                                                dcpregs_write_74_search_parameters);

    mock_messages->expect_msg_error_formatted(0, LOG_ERR, "Empty query");

    static const char query[] = "default\0text0=My Query\0";

    cppcut_assert_equal(-1, reg->write_handler((const uint8_t *)query, sizeof(query)));
}

};

namespace spi_registers_misc
{

static MockMessages *mock_messages;
static MockOs *mock_os;
static MockDcpdDBus *mock_dcpd_dbus;
static MockDBusIface *mock_dbus_iface;

static tdbusdcpdPlayback *const dbus_dcpd_playback_iface_dummy =
    reinterpret_cast<tdbusdcpdPlayback *>(0x12345678);

static constexpr char expected_config_filename[] = "/etc/os-release";

static constexpr int expected_os_map_file_to_memory_fd = 5;

static RegisterChangedData *register_changed_data;

static void register_changed_callback(uint8_t reg_number)
{
    register_changed_data->append(reg_number);
}

void cut_setup()
{
    register_changed_data = new RegisterChangedData;

    mock_messages = new MockMessages;
    cppcut_assert_not_null(mock_messages);
    mock_messages->init();
    mock_messages_singleton = mock_messages;

    mock_os = new MockOs;
    cppcut_assert_not_null(mock_os);
    mock_os->init();
    mock_os_singleton = mock_os;

    mock_dcpd_dbus = new MockDcpdDBus();
    cppcut_assert_not_null(mock_dcpd_dbus);
    mock_dcpd_dbus->init();
    mock_dcpd_dbus_singleton = mock_dcpd_dbus;

    mock_dbus_iface = new MockDBusIface;
    cppcut_assert_not_null(mock_dbus_iface);
    mock_dbus_iface->init();
    mock_dbus_iface_singleton = mock_dbus_iface;

    mock_messages->ignore_messages_with_level_or_above(MESSAGE_LEVEL_TRACE);

    register_changed_data->init();

    mock_messages->expect_msg_vinfo_formatted(MESSAGE_LEVEL_DIAG,
                                              "Allocated shutdown guard \"networkconfig\"");
    mock_messages->expect_msg_vinfo_formatted(MESSAGE_LEVEL_DIAG,
                                              "Allocated shutdown guard \"filetransfer\"");
    mock_messages->expect_msg_vinfo_formatted(MESSAGE_LEVEL_DIAG,
                                              "Allocated shutdown guard \"upnpname\"");

    network_prefs_init(NULL, NULL);
    register_init(register_changed_callback);
}

void cut_teardown()
{
    register_deinit();
    network_prefs_deinit();

    register_changed_data->check();

    delete register_changed_data;
    register_changed_data = nullptr;

    mock_messages->check();
    mock_os->check();
    mock_dcpd_dbus->check();
    mock_dbus_iface->check();

    mock_messages_singleton = nullptr;
    mock_os_singleton = nullptr;
    mock_dcpd_dbus_singleton = nullptr;
    mock_dbus_iface_singleton = nullptr;

    delete mock_messages;
    delete mock_os;
    delete mock_dcpd_dbus;
    delete mock_dbus_iface;

    mock_messages = nullptr;
    mock_os = nullptr;
    mock_dcpd_dbus = nullptr;
    mock_dbus_iface = nullptr;
}

/*!\test
 * Register 37 cannot be written to.
 */
void test_dcp_register_37_has_no_write_handler()
{
    const auto *reg = register_lookup(37);

    cppcut_assert_not_null(reg);
    cppcut_assert_equal(37U, unsigned(reg->address));
    cut_assert(reg->read_handler != NULL);
    cut_assert(reg->write_handler == NULL);
}

static void do_test_read_image_version(const os_mapped_file_data &config_file,
                                       size_t dest_buffer_size,
                                       const char *expected_build_id,
                                       size_t expected_build_id_size,
                                       const char *expected_warning = nullptr)
{
    char expected_build_id_memory[dest_buffer_size];
    memset(expected_build_id_memory, 0, dest_buffer_size);

    if(expected_build_id_size > 1)
        memcpy(expected_build_id_memory, expected_build_id, expected_build_id_size - 1);

    uint8_t redzone_content[10];
    memset(redzone_content, 0xff, sizeof(redzone_content));

    uint8_t buffer[sizeof(redzone_content) + dest_buffer_size + sizeof(redzone_content)];
    memset(buffer, 0xff, sizeof(buffer));

    auto *reg = register_lookup(37);

    mock_os->expect_os_map_file_to_memory(&config_file, expected_config_filename);
    mock_os->expect_os_unmap_file(&config_file);

    if(expected_warning != nullptr)
        mock_messages->expect_msg_error_formatted(0, LOG_NOTICE, expected_warning);

    cppcut_assert_equal(ssize_t(expected_build_id_size),
                        reg->read_handler(buffer + sizeof(redzone_content),
                                          sizeof(buffer) - 2 * sizeof(redzone_content)));

    cut_assert_equal_memory(redzone_content, sizeof(redzone_content), buffer,
                            sizeof(redzone_content));
    cut_assert_equal_memory(redzone_content, sizeof(redzone_content),
                            buffer + sizeof(redzone_content) + dest_buffer_size,
                            sizeof(redzone_content));
    cut_assert_equal_memory(expected_build_id_memory, dest_buffer_size,
                            buffer + sizeof(redzone_content),
                            dest_buffer_size);
}

/*!\test
 * Realistic test with real-life configuration data.
 */
void test_read_image_version()
{
    static char config_file_buffer[] =
        "ID=strbo\n"
        "NAME=StrBo (T+A Streaming Board)\n"
        "VERSION=1.0.0\n"
        "VERSION_ID=1.0.0\n"
        "PRETTY_NAME=StrBo (T+A Streaming Board) 1.0.0\n"
        "BUILD_ID=20150708122013\n"
        "BUILD_GIT_COMMIT=05f6dcd31134a3d2e9f5d0c8b78a4bab1948a4d5\n";

    const struct os_mapped_file_data config_file =
    {
        .fd = expected_os_map_file_to_memory_fd,
        .ptr = config_file_buffer,
        .length = sizeof(config_file_buffer) - 1,
    };

    static const char expected_build_id[] = "20150708122013";

    do_test_read_image_version(config_file, 20,
                               expected_build_id, sizeof(expected_build_id));
}

/*!\test
 * Build ID can be read if it appears in the first line of the config file.
 */
void test_read_image_version_with_build_id_in_first_line()
{
    static char config_file_buffer[] =
        "BUILD_ID=20150708122013\n"
        "BUILD_GIT_COMMIT=05f6dcd31134a3d2e9f5d0c8b78a4bab1948a4d5\n";

    const struct os_mapped_file_data config_file =
    {
        .fd = expected_os_map_file_to_memory_fd,
        .ptr = config_file_buffer,
        .length = sizeof(config_file_buffer) - 1,
    };

    static const char expected_build_id[] = "20150708122013";

    do_test_read_image_version(config_file, 20,
                               expected_build_id, sizeof(expected_build_id));
}

/*!\test
 * Build ID can be read if it appears in the last line of the config file.
 */
void test_read_image_version_with_build_id_in_last_line()
{
    static char config_file_buffer[] =
        "BUILD_GIT_COMMIT=05f6dcd31134a3d2e9f5d0c8b78a4bab1948a4d5\n"
        "BUILD_ID=20150708122013\n";

    const struct os_mapped_file_data config_file =
    {
        .fd = expected_os_map_file_to_memory_fd,
        .ptr = config_file_buffer,
        .length = sizeof(config_file_buffer) - 1,
    };

    static const char expected_build_id[] = "20150708122013";

    do_test_read_image_version(config_file, 20,
                               expected_build_id, sizeof(expected_build_id));
}

/*!\test
 * Build ID can be read if it appears in the last line of the config file, even
 * if not terminated with a newline character.
 */
void test_read_image_version_with_build_id_in_last_line_without_newline()
{
    static char config_file_buffer[] =
        "BUILD_GIT_COMMIT=05f6dcd31134a3d2e9f5d0c8b78a4bab1948a4d5\n"
        "BUILD_ID=20150708122013";

    const struct os_mapped_file_data config_file =
    {
        .fd = expected_os_map_file_to_memory_fd,
        .ptr = config_file_buffer,
        .length = sizeof(config_file_buffer) - 1,
    };

    static const char expected_build_id[] = "20150708122013";

    do_test_read_image_version(config_file, 20,
                               expected_build_id, sizeof(expected_build_id));
}

/*!\test
 * Very short build IDs are returned correctly.
 */
void test_read_image_version_with_single_character_build_id()
{
    static char config_file_buffer[] = "BUILD_ID=X\n";

    const struct os_mapped_file_data config_file =
    {
        .fd = expected_os_map_file_to_memory_fd,
        .ptr = config_file_buffer,
        .length = sizeof(config_file_buffer) - 1,
    };

    static const char expected_build_id[] = "X";

    do_test_read_image_version(config_file, 20,
                               expected_build_id, sizeof(expected_build_id));
}

/*!\test
 * The empty build ID is returned correctly.
 */
void test_read_image_version_with_empty_build_id()
{
    static char config_file_buffer[] = "BUILD_ID=\n";

    const struct os_mapped_file_data config_file =
    {
        .fd = expected_os_map_file_to_memory_fd,
        .ptr = config_file_buffer,
        .length = sizeof(config_file_buffer) - 1,
    };

    static const char expected_build_id[] = "";

    do_test_read_image_version(config_file, 20,
                               expected_build_id, sizeof(expected_build_id));
}

/*!\test
 * No buffer overflow for long build ID vs small buffer.
 */
void test_read_image_version_with_small_buffer()
{
    static char config_file_buffer[] = "BUILD_ID=20150708122013\n";

    const struct os_mapped_file_data config_file =
    {
        .fd = expected_os_map_file_to_memory_fd,
        .ptr = config_file_buffer,
        .length = sizeof(config_file_buffer) - 1,
    };

    static const char expected_build_id[] = "2015070";

    do_test_read_image_version(config_file, sizeof(expected_build_id),
                               expected_build_id, sizeof(expected_build_id),
                               "Truncating build ID of length 14 to 7 characters");
}

/*!\test
 * No buffer overflow for long build ID vs single byte buffer.
 */
void test_read_image_version_with_very_small_buffer()
{
    static char config_file_buffer[] = "BUILD_ID=20150708122013\n";

    const struct os_mapped_file_data config_file =
    {
        .fd = expected_os_map_file_to_memory_fd,
        .ptr = config_file_buffer,
        .length = sizeof(config_file_buffer) - 1,
    };

    static const char expected_build_id[] = "";

    do_test_read_image_version(config_file, sizeof(expected_build_id),
                               expected_build_id, sizeof(expected_build_id),
                               "Truncating build ID of length 14 to 0 characters");
}

/*!\test
 * No buffer overflow for long build ID vs no buffer.
 */
void test_read_image_version_with_zero_size_buffer()
{
    static char config_file_buffer[] = "BUILD_ID=20150708122013\n";

    const struct os_mapped_file_data config_file =
    {
        .fd = expected_os_map_file_to_memory_fd,
        .ptr = config_file_buffer,
        .length = sizeof(config_file_buffer) - 1,
    };

    do_test_read_image_version(config_file, 0, NULL, 0,
                               "Cannot copy build ID to zero length buffer");
}

/*!\test
 * Status byte is invalid without explicit internal ready notification.
 */
void test_status_byte_without_ready_notification_is_all_zero()
{
    auto *reg = register_lookup(17);
    uint8_t buffer[2];
    cppcut_assert_equal((ssize_t)sizeof(buffer),
                        reg->read_handler(buffer, sizeof(buffer)));

    static constexpr uint8_t expected_answer[2] = { 0x00, 0x00 };
    cut_assert_equal_memory(expected_answer, sizeof(expected_answer),
                            buffer, sizeof(buffer));
}

/*!\test
 * Status byte OK after explicit internal ready notification.
 */
void test_status_byte_after_ready_notification()
{
    dcpregs_status_set_ready();

    auto *reg = register_lookup(17);
    uint8_t buffer[2];
    cppcut_assert_equal((ssize_t)sizeof(buffer),
                        reg->read_handler(buffer, sizeof(buffer)));

    static constexpr uint8_t expected_answer[2] = { 0x21, 0x00 };
    cut_assert_equal_memory(expected_answer, sizeof(expected_answer),
                            buffer, sizeof(buffer));

    static constexpr std::array<uint8_t, 2> expected_registers = { 17, 50 };
    register_changed_data->check(expected_registers);
}

/*!\test
 * Status byte indicates power off state after explicit internal shutdown
 * notification.
 */
void test_status_byte_after_shutdown_notification()
{
    dcpregs_status_set_ready_to_shutdown();

    auto *reg = register_lookup(17);
    uint8_t buffer[2];
    cppcut_assert_equal((ssize_t)sizeof(buffer),
                        reg->read_handler(buffer, sizeof(buffer)));

    static constexpr uint8_t expected_answer[2] = { 0x21, 0x01 };
    cut_assert_equal_memory(expected_answer, sizeof(expected_answer),
                            buffer, sizeof(buffer));

    register_changed_data->check(17);
}

/*!\test
 * Status byte indicates system error state after corresponding explicit
 * internal notification.
 */
void test_status_byte_after_reboot_required_notification()
{
    dcpregs_status_set_reboot_required();

    auto *reg = register_lookup(17);
    uint8_t buffer[2];
    cppcut_assert_equal((ssize_t)sizeof(buffer),
                        reg->read_handler(buffer, sizeof(buffer)));

    static constexpr uint8_t expected_answer[2] = { 0x24, 0x00 };
    cut_assert_equal_memory(expected_answer, sizeof(expected_answer),
                            buffer, sizeof(buffer));

    register_changed_data->check(17);
}

/*!\test
 * Status byte changes are only pushed to the SPI slave if the corresponding
 * bytes have changed.
 */
void test_status_byte_updates_are_only_sent_if_changed()
{
    dcpregs_status_set_ready();
    static constexpr std::array<uint8_t, 2> expected_regs_for_ready = { 17, 50 };
    register_changed_data->check(expected_regs_for_ready);

    dcpregs_status_set_ready();
    register_changed_data->check();

    dcpregs_status_set_ready_to_shutdown();
    register_changed_data->check(17);

    dcpregs_status_set_ready_to_shutdown();
    register_changed_data->check();

    dcpregs_status_set_reboot_required();
    register_changed_data->check(17);

    dcpregs_status_set_reboot_required();
    register_changed_data->check();
}

static void set_speed_factor_successful_cases(uint8_t subcommand)
{
    const struct dcp_register_t *reg =
        lookup_register_expect_handlers(73, dcpregs_write_73_seek_or_set_speed);
    const double sign_mul = (subcommand == 0xc1) ? 1.0 : -1.0;

    mock_dbus_iface->expect_dbus_get_playback_iface(dbus_dcpd_playback_iface_dummy);
    mock_dcpd_dbus->expect_tdbus_dcpd_playback_emit_set_speed(dbus_dcpd_playback_iface_dummy,
                                                              sign_mul * 4.0);

    const uint8_t buffer_fraction_lower_boundary[] = { subcommand, 0x04, 0x00, };
    cppcut_assert_equal(0, reg->write_handler(buffer_fraction_lower_boundary,
                                              sizeof(buffer_fraction_lower_boundary)));

    mock_dbus_iface->expect_dbus_get_playback_iface(dbus_dcpd_playback_iface_dummy);
    mock_dcpd_dbus->expect_tdbus_dcpd_playback_emit_set_speed(dbus_dcpd_playback_iface_dummy,
                                                              sign_mul * 4.18);

    const uint8_t buffer_generic[] = { subcommand, 0x04, 0x12, };
    cppcut_assert_equal(0, reg->write_handler(buffer_generic, sizeof(buffer_generic)));

    mock_dbus_iface->expect_dbus_get_playback_iface(dbus_dcpd_playback_iface_dummy);
    mock_dcpd_dbus->expect_tdbus_dcpd_playback_emit_set_speed(dbus_dcpd_playback_iface_dummy,
                                                              sign_mul * 4.99);

    const uint8_t buffer_fraction_upper_boundary[] = { subcommand, 0x04, 0x63, };
    cppcut_assert_equal(0, reg->write_handler(buffer_fraction_upper_boundary,
                                              sizeof(buffer_fraction_upper_boundary)));

    mock_dbus_iface->expect_dbus_get_playback_iface(dbus_dcpd_playback_iface_dummy);
    mock_dcpd_dbus->expect_tdbus_dcpd_playback_emit_set_speed(dbus_dcpd_playback_iface_dummy,
                                                              sign_mul * 0.01);

    const uint8_t buffer_absolute_minimum[] = { subcommand, 0x00, 0x01, };
    cppcut_assert_equal(0, reg->write_handler(buffer_absolute_minimum,
                                              sizeof(buffer_absolute_minimum)));

    mock_dbus_iface->expect_dbus_get_playback_iface(dbus_dcpd_playback_iface_dummy);
    mock_dcpd_dbus->expect_tdbus_dcpd_playback_emit_set_speed(dbus_dcpd_playback_iface_dummy,
                                                              sign_mul * 255.99);

    const uint8_t buffer_absolute_maximum[] = { subcommand, 0xff, 0x63, };
    cppcut_assert_equal(0, reg->write_handler(buffer_absolute_maximum,
                                              sizeof(buffer_absolute_maximum)));
}

static void set_speed_factor_wrong_command_format(uint8_t subcommand)
{
    const struct dcp_register_t *reg =
        lookup_register_expect_handlers(73, dcpregs_write_73_seek_or_set_speed);

    /* too long */
    mock_messages->expect_msg_error_formatted(EINVAL, LOG_ERR, "Speed factor length must be 2 (Invalid argument)");

    const uint8_t buffer_too_long[] = { subcommand, 0x04, 0x00, 0x00 };
    cppcut_assert_equal(-1, reg->write_handler(buffer_too_long, sizeof(buffer_too_long)));

    mock_messages->check();

    /* too short */
    mock_messages->expect_msg_error_formatted(EINVAL, LOG_ERR, "Speed factor length must be 2 (Invalid argument)");

    const uint8_t buffer_too_short[] = { subcommand, 0x04 };
    cppcut_assert_equal(-1, reg->write_handler(buffer_too_short, sizeof(buffer_too_short)));
}

static void set_speed_factor_invalid_factor(uint8_t subcommand)
{
    const struct dcp_register_t *reg =
        lookup_register_expect_handlers(73, dcpregs_write_73_seek_or_set_speed);

    mock_messages->expect_msg_error_formatted(EINVAL, LOG_ERR, "Speed factor invalid fraction part (Invalid argument)");

    const uint8_t buffer_first_invalid[] = { subcommand, 0x04, 0x64, };
    cppcut_assert_equal(-1, reg->write_handler(buffer_first_invalid, sizeof(buffer_first_invalid)));

    mock_messages->check();

    mock_messages->expect_msg_error_formatted(EINVAL, LOG_ERR, "Speed factor invalid fraction part (Invalid argument)");

    const uint8_t buffer_last_invalid[] = { subcommand, 0x04, 0xff, };
    cppcut_assert_equal(-1, reg->write_handler(buffer_last_invalid, sizeof(buffer_last_invalid)));
}

static void set_speed_factor_zero(uint8_t subcommand)
{
    const struct dcp_register_t *reg =
        lookup_register_expect_handlers(73, dcpregs_write_73_seek_or_set_speed);

    mock_messages->expect_msg_error_formatted(EINVAL, LOG_ERR, "Speed factor too small (Invalid argument)");

    const uint8_t buffer[] = { subcommand, 0x00, 0x00, };
    cppcut_assert_equal(-1, reg->write_handler(buffer, sizeof(buffer)));
}

/*!\test
 * Slave sends command for fast forward.
 */
void test_playback_set_speed_forward()
{
    set_speed_factor_successful_cases(0xc1);
}

/*!\test
 * Slave sends fast forward command with wrong command length.
 */
void test_playback_set_speed_forward_command_has_2_bytes_of_data()
{
    set_speed_factor_wrong_command_format(0xc1);
}

/*!\test
 * Slave sends fast forward command with invalid factor.
 */
void test_playback_set_speed_forward_fraction_part_is_two_digits_decimal()
{
    set_speed_factor_invalid_factor(0xc1);
}

/*!\test
 * Slave sends fast forward command with factor 0.
 */
void test_playback_set_speed_forward_zero_factor_is_invalid()
{
    set_speed_factor_zero(0xc1);
}

/*!\test
 * Slave sends command for fast reverse.
 */
void test_playback_set_speed_reverse()
{
    set_speed_factor_successful_cases(0xc2);
}

/*!\test
 * Slave sends fast reverse command with wrong command length.
 */
void test_playback_set_speed_reverse_command_has_2_bytes_of_data()
{
    set_speed_factor_wrong_command_format(0xc2);
}

/*!\test
 * Slave sends fast reverse command with invalid factor.
 */
void test_playback_set_speed_reverse_fraction_part_is_two_digits_decimal()
{
    set_speed_factor_invalid_factor(0xc2);
}

/*!\test
 * Slave sends fast reverse command with factor 0.
 */
void test_playback_set_speed_reverse_zero_factor_is_invalid()
{
    set_speed_factor_zero(0xc2);
}

/*!\test
 * Reverting to regular speed is done via own subcommand.
 */
void test_playback_regular_speed()
{
    const struct dcp_register_t *reg =
        lookup_register_expect_handlers(73, dcpregs_write_73_seek_or_set_speed);

    mock_dbus_iface->expect_dbus_get_playback_iface(dbus_dcpd_playback_iface_dummy);
    mock_dcpd_dbus->expect_tdbus_dcpd_playback_emit_set_speed(dbus_dcpd_playback_iface_dummy, 0.0);

    static const uint8_t buffer[] = { 0xc3 };
    cppcut_assert_equal(0, reg->write_handler(buffer, sizeof(buffer)));
}

/*!\test
 * Stream seek position is given in milliseconds as 32 bit little-endian value.
 */
void test_playback_stream_seek()
{
    const struct dcp_register_t *reg =
        lookup_register_expect_handlers(73, dcpregs_write_73_seek_or_set_speed);

    mock_dbus_iface->expect_dbus_get_playback_iface(dbus_dcpd_playback_iface_dummy);
    mock_dcpd_dbus->expect_tdbus_dcpd_playback_emit_seek(dbus_dcpd_playback_iface_dummy,
                                                         264781241, "ms");

    static const uint8_t buffer[] = { 0xc4, 0xb9, 0x3d, 0xc8, 0x0f };
    cppcut_assert_equal(0, reg->write_handler(buffer, sizeof(buffer)));
}

/*!\test
 * Stream seek position can be any 32 bit unsigned integer value.
 */
void test_playback_stream_seek_boundaries()
{
    const struct dcp_register_t *reg =
        lookup_register_expect_handlers(73, dcpregs_write_73_seek_or_set_speed);

    mock_dbus_iface->expect_dbus_get_playback_iface(dbus_dcpd_playback_iface_dummy);
    mock_dcpd_dbus->expect_tdbus_dcpd_playback_emit_seek(dbus_dcpd_playback_iface_dummy,
                                                         0, "ms");

    static const uint8_t buffer_min[] = { 0xc4, 0x00, 0x00, 0x00, 0x00 };
    cppcut_assert_equal(0, reg->write_handler(buffer_min, sizeof(buffer_min)));

    mock_dbus_iface->expect_dbus_get_playback_iface(dbus_dcpd_playback_iface_dummy);
    mock_dcpd_dbus->expect_tdbus_dcpd_playback_emit_seek(dbus_dcpd_playback_iface_dummy,
                                                         UINT32_MAX, "ms");

    static const uint8_t buffer_max[] = { 0xc4, 0xff, 0xff, 0xff, 0xff };
    cppcut_assert_equal(0, reg->write_handler(buffer_max, sizeof(buffer_max)));
}

};

/*!@}*/<|MERGE_RESOLUTION|>--- conflicted
+++ resolved
@@ -6166,18 +6166,14 @@
 
     const auto *const reg = register_lookup(78);
 
-<<<<<<< HEAD
-    cppcut_assert_equal(0, reg->write_handler(static_cast<const uint8_t *>(static_cast<const void *>(title.c_str())), title.length()));
+    cppcut_assert_equal(0, reg->write_handler(reinterpret_cast<const uint8_t *>(title.c_str()),
+                                              title.length()));
 
     if(switching_to_app_mode && immediate_audio_source_selection)
     {
         mock_messages->expect_msg_info("Enter app mode");
         dcpregs_playstream_select_source();
     }
-=======
-    cppcut_assert_equal(0, reg->write_handler(reinterpret_cast<const uint8_t *>(title.c_str()),
-                                              title.length()));
->>>>>>> aeb9b03b
 }
 
 static void set_next_title(const std::string title, bool is_in_app_mode)
